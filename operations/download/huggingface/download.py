--- conflicted
+++ resolved
@@ -75,12 +75,10 @@
 @draccus.wrap()
 def download(cfg: DownloadConfig) -> None | ray.ObjectRef:
     print(f"[*] Downloading HF Dataset `{cfg.hf_dataset_id}` to `{cfg.gcs_output_path}`")
-<<<<<<< HEAD
-    job_url = download_hf_dataset(
+
+    job_name, job_url = download_hf_dataset(
         cfg.hf_dataset_id, cfg.revision, cfg.hf_url_glob, cfg.gcs_output_path, cfg.public_gcs_path
     )
-=======
-    job_name, job_url = download_hf_dataset(cfg.hf_dataset_id, cfg.revision, cfg.gcs_output_path, cfg.public_gcs_path)
 
     if cfg.wait_for_completion:
         print(f"[*] Waiting for Job Completion :: {job_url}")
@@ -91,7 +89,6 @@
         print(f"[*] Job Completion Waiter Result :: {result}")
 
         return future
->>>>>>> 847b6ae2
 
     # Finalize
     print(f"[*] Launched Transfer Job & wrote `provenance.json`; check Transfer Job status at:\n\t=> {job_url}")
