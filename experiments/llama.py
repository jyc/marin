"""
Specifies a sequence of Llama 3 models from small to large.
"""

from levanter.models.llama import LlamaConfig
from levanter.models.rotary import Llama3RotaryEmbeddingsConfig

from experiments.simple_train_config import SimpleTrainConfig
from levanter.models.rotary import Llama3RotaryEmbeddingsConfig, RotaryEmbeddingsConfig

llama3_tokenizer = "meta-llama/Meta-Llama-3.1-8B"
llama3_tokenizer_vocab_size = 128_256

llama_150m = LlamaConfig(
    seq_len=1024,
    hidden_dim=512,
    intermediate_dim=1792,
    num_heads=8,
    num_kv_heads=8,
    num_layers=6,
)

llama_300m = LlamaConfig(
    seq_len=1024,
    hidden_dim=768,
    intermediate_dim=2688,
    num_heads=12,
    num_kv_heads=12,
    num_layers=12,
)

llama_600m = LlamaConfig(
    seq_len=1024,
    hidden_dim=1024,
    intermediate_dim=3584,
    num_heads=16,
    num_kv_heads=8,
    num_layers=24,
)

llama_1_4b = LlamaConfig(
    seq_len=4096,
    hidden_dim=2048,
    intermediate_dim=7168,
    num_heads=16,
    num_kv_heads=8,
    num_layers=16,
)

llama_1_9b = LlamaConfig(
    seq_len=4096,
    hidden_dim=2048,
    intermediate_dim=7168,
    num_heads=16,
    num_kv_heads=8,
    num_layers=24,
)

llama_3_5b = LlamaConfig(
    seq_len=4096,
    hidden_dim=2560,
    intermediate_dim=8960,
    num_heads=20,
    num_kv_heads=10,
    num_layers=32,
)

llama_8b = LlamaConfig(
    seq_len=4096,
    hidden_dim=4096,
    intermediate_dim=14336,
    num_heads=32,
    num_kv_heads=8,
    num_layers=32,
<<<<<<< HEAD
    rope=Llama3RotaryEmbeddingsConfig()
=======
    rope=Llama3RotaryEmbeddingsConfig(),
>>>>>>> fdd4edd2
)


llama_13b = LlamaConfig(
    seq_len=4096,
    hidden_dim=5120,
    intermediate_dim=13824,
    num_heads=40,
    num_kv_heads=8,
    num_layers=40,
<<<<<<< HEAD
    rope=Llama3RotaryEmbeddingsConfig()
=======
    rope=Llama3RotaryEmbeddingsConfig(),
>>>>>>> fdd4edd2
)


llama_22b = LlamaConfig(
    seq_len=4096,
    hidden_dim=6144,
    intermediate_dim=16384,
    num_heads=48,
    num_kv_heads=16,
    num_layers=56,
<<<<<<< HEAD
    rope=Llama3RotaryEmbeddingsConfig()
=======
    rope=Llama3RotaryEmbeddingsConfig(),
>>>>>>> fdd4edd2
)


llama_56b = LlamaConfig(
    seq_len=4096,
    hidden_dim=8192,
    intermediate_dim=28672,
    num_heads=64,
    num_kv_heads=8,
    num_layers=64,
<<<<<<< HEAD
    rope=Llama3RotaryEmbeddingsConfig()
=======
    rope=Llama3RotaryEmbeddingsConfig(),
>>>>>>> fdd4edd2
)


llama_70b = LlamaConfig(
    seq_len=4096,
    hidden_dim=8192,
    intermediate_dim=28672,
    num_heads=64,
    num_kv_heads=8,
    num_layers=80,
<<<<<<< HEAD
    rope=Llama3RotaryEmbeddingsConfig()
=======
    rope=Llama3RotaryEmbeddingsConfig(),
>>>>>>> fdd4edd2
)


llama_150m_train_config = SimpleTrainConfig(
    tpu_type="v4-32",
    train_batch_size=512,
    num_train_steps=20000,  # 1024 * 1024 * 20000 = 20B tokens
    learning_rate=3e-3,
    weight_decay=0.1,
)
# (18B is way overtrained, but...)

llama_300m_train_config = SimpleTrainConfig(
    tpu_type="v4-64",
    train_batch_size=1024,
    num_train_steps=18000,  # 1024 * 1024 * 18000 = 18B tokens
    learning_rate=3e-3,
    weight_decay=0.1,
)
# (18B is way overtrained, but...)

llama_1_4b_train_config = SimpleTrainConfig(
    tpu_type="v4-128",
    train_batch_size=1024,
    num_train_steps=10000,  # 4096 * 1024 * 10000 = 42B tokens
    learning_rate=3e-4,
    weight_decay=0.1,
)

llama_8b_train_config = SimpleTrainConfig(
    tpu_type="v4-512",
    train_batch_size=1024,
    num_train_steps=40000,  # 4096 * 1024 * 40000 = 167B tokens
    # these hypers from Table 12 in https://arxiv.org/html/2406.11794v1#A6
    learning_rate=2e-3,
    weight_decay=0.05,
)


def compute_num_parameters(config: LlamaConfig, vocab_size: int) -> int:

    head_size = config.hidden_dim // config.num_heads
    q_params = config.num_heads * head_size * config.hidden_dim
    k_params = config.num_kv_heads * head_size * config.hidden_dim
    v_params = config.num_kv_heads * head_size * config.hidden_dim
    o_params = config.num_heads * head_size * config.hidden_dim
    attention_params = q_params + k_params + v_params + o_params

    layer_norm_params = 2 * config.hidden_dim

    gate_params = config.hidden_dim * config.intermediate_dim
    up_params = config.hidden_dim * config.intermediate_dim
    down_params = config.intermediate_dim * config.hidden_dim
    mlp_params = gate_params + up_params + down_params

    nonembedding_params = config.num_layers * (attention_params + mlp_params + layer_norm_params)
    embedding_params = 2 * vocab_size * config.hidden_dim

    return nonembedding_params + embedding_params


# For scaling laws
scaling_llamas = [llama_150m, llama_300m, llama_600m, llama_1_4b, llama_1_9b, llama_3_5b, llama_8b]


if __name__ == "__main__":
    for llama in scaling_llamas:
        print(f"{compute_num_parameters(llama, llama3_tokenizer_vocab_size) :,}")<|MERGE_RESOLUTION|>--- conflicted
+++ resolved
@@ -6,7 +6,6 @@
 from levanter.models.rotary import Llama3RotaryEmbeddingsConfig
 
 from experiments.simple_train_config import SimpleTrainConfig
-from levanter.models.rotary import Llama3RotaryEmbeddingsConfig, RotaryEmbeddingsConfig
 
 llama3_tokenizer = "meta-llama/Meta-Llama-3.1-8B"
 llama3_tokenizer_vocab_size = 128_256
@@ -72,11 +71,7 @@
     num_heads=32,
     num_kv_heads=8,
     num_layers=32,
-<<<<<<< HEAD
-    rope=Llama3RotaryEmbeddingsConfig()
-=======
     rope=Llama3RotaryEmbeddingsConfig(),
->>>>>>> fdd4edd2
 )
 
 
@@ -87,11 +82,7 @@
     num_heads=40,
     num_kv_heads=8,
     num_layers=40,
-<<<<<<< HEAD
-    rope=Llama3RotaryEmbeddingsConfig()
-=======
     rope=Llama3RotaryEmbeddingsConfig(),
->>>>>>> fdd4edd2
 )
 
 
@@ -102,11 +93,7 @@
     num_heads=48,
     num_kv_heads=16,
     num_layers=56,
-<<<<<<< HEAD
-    rope=Llama3RotaryEmbeddingsConfig()
-=======
     rope=Llama3RotaryEmbeddingsConfig(),
->>>>>>> fdd4edd2
 )
 
 
@@ -117,11 +104,7 @@
     num_heads=64,
     num_kv_heads=8,
     num_layers=64,
-<<<<<<< HEAD
-    rope=Llama3RotaryEmbeddingsConfig()
-=======
     rope=Llama3RotaryEmbeddingsConfig(),
->>>>>>> fdd4edd2
 )
 
 
@@ -132,11 +115,7 @@
     num_heads=64,
     num_kv_heads=8,
     num_layers=80,
-<<<<<<< HEAD
-    rope=Llama3RotaryEmbeddingsConfig()
-=======
     rope=Llama3RotaryEmbeddingsConfig(),
->>>>>>> fdd4edd2
 )
 
 
