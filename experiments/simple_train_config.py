--- conflicted
+++ resolved
@@ -38,15 +38,13 @@
 
     node_count: int = 1
 
-<<<<<<< HEAD
     allow_partial_checkpoint: bool = False
     """
     Allow loading partial checkpoints. This is useful for converting training to EMA, e.g.
     """
-=======
+
     allow_out_of_region_reads: bool = False
     """Allow us to read data from other regions. On GCS, intra-continent bandwidth is roughly 1 month of storage,
     so sometimes it makes more sense to just read across regions."""
     allow_out_of_region_writes: bool = False
-    """This makes less sense than reading across regions, but for completeness."""
->>>>>>> fb2a53fb
+    """This makes less sense than reading across regions, but for completeness."""