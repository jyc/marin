--- conflicted
+++ resolved
@@ -157,12 +157,8 @@
             evaluation_path=this_output_path(),
             max_eval_instances=max_eval_instances,
             resource_config=resource_config,
-<<<<<<< HEAD
-            engine_kwargs={
-=======
             engine_kwargs=engine_kwargs,
             generation_params={
->>>>>>> 6615676f
                 "temperature": temperature,
                 "presence_penalty": presence_penalty,
                 "frequency_penalty": frequency_penalty,
