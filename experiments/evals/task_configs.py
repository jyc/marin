from collections.abc import Sequence

from levanter.eval_harness import TaskConfig

from marin.evaluation.evaluation_config import EvalTaskConfig

# tasks to run (corresponding to lm_eval_harness tasks)
# subset from from page 43 of the DCLM paper: https://arxiv.org/pdf/2406.11794
# TODO: add more once supported in lm-eval-harness and/or tested on our end
CORE_TASKS = (
    EvalTaskConfig("agieval_lsat_ar", 3),  # 3-shot tests in legal domain
    EvalTaskConfig("arc_easy", 10),  # 10-shot, four-way MCQ questions involving grade 3-9 basic science
    EvalTaskConfig("arc_challenge", 10),  # a (harder) version of arc_easy
    EvalTaskConfig("boolq", 10),  # answer yes/no questions based on a passage
    EvalTaskConfig("commonsense_qa", 10),  # 5-way multiple-choice questions based on common-sense, everyday scenarios
    EvalTaskConfig("copa", 0),  # use causal reasoning to predict the correct outcome of a given scenario
    EvalTaskConfig("hellaswag", 0, task_alias="hellaswag_0shot"),  # 4-way multiple choice commonsense reasoning dataset
    EvalTaskConfig("hellaswag", 10, task_alias="hellaswag_10shot"),  # 4-way MCQ commonsense reasoning dataset
    EvalTaskConfig("lambada_openai", 0),  # predict the endings of text passages
    EvalTaskConfig("openbookqa", 0),  # 4-way multiple choice question answering task that requires multi-step reasoning
    EvalTaskConfig("piqa", 10),  # answer questions based on a passage
    # (requires generation which is not supported in Levanter at the moment)
    # EvalTaskConfig("squadv2", 10),  # reading comprehension benchmark
    EvalTaskConfig("wsc273", 0),  # Winograd Schema Challenge
    EvalTaskConfig("winogrande", 0),  # Winograd challenge, extended to more domains
)

MMLU_TASKS = (
    EvalTaskConfig("mmlu", 0, task_alias="mmlu_0shot"),
    EvalTaskConfig("mmlu", 5, task_alias="mmlu_5shot"),
)

CORE_TASKS_PLUS_MMLU = CORE_TASKS + MMLU_TASKS

<<<<<<< HEAD
MATH_TASKS = (
    # (requires generation so not supported in Levanter at the moment)
    EvalTaskConfig("hendrycks_math", 0),  # Competition math problems
    EvalTaskConfig("gsm8k", 5),  # Simple math problems for multi-step reasoning
)

CODING_TASKS = (
    # (requires generation so not supported in Levanter at the moment)
    EvalTaskConfig("humaneval", 0),  # Python programming problems
    EvalTaskConfig("mbpp", 3),  # Multiple choice programming problems
=======
# Settings are chosen to compare to Olmo2
KEY_GENERATION_TASKS = (
    EvalTaskConfig(name="ifeval", num_fewshot=0),
    EvalTaskConfig(name="gsm8k_cot", num_fewshot=8),
    EvalTaskConfig(name="drop", num_fewshot=0),
    EvalTaskConfig(name="humaneval", num_fewshot=10),
    EvalTaskConfig(name="bbh_cot_fewshot", num_fewshot=3, task_alias="bbh"),
    EvalTaskConfig(name="minerva_math", num_fewshot=4, task_alias="math_4shot"),
)

KEY_MULTIPLE_CHOICE_TASKS = (
    EvalTaskConfig("mmlu", 0, task_alias="mmlu_0shot"),
    EvalTaskConfig("mmlu", 5, task_alias="mmlu_5shot"),
    EvalTaskConfig(name="truthfulqa_mc2", num_fewshot=6, task_alias="truthqa"),
>>>>>>> 81c2111b
)


def convert_to_levanter_task_config(tasks: Sequence[EvalTaskConfig]) -> list[TaskConfig]:
    """
    Convert a list of EvalTaskConfig to a list of TaskConfig that Levanter's eval_harness expects.
    """
    return [
        TaskConfig(
            task=task.name,
            num_fewshot=task.num_fewshot,
            task_alias=task.task_alias,
        )
        for task in tasks
    ]<|MERGE_RESOLUTION|>--- conflicted
+++ resolved
@@ -32,18 +32,6 @@
 
 CORE_TASKS_PLUS_MMLU = CORE_TASKS + MMLU_TASKS
 
-<<<<<<< HEAD
-MATH_TASKS = (
-    # (requires generation so not supported in Levanter at the moment)
-    EvalTaskConfig("hendrycks_math", 0),  # Competition math problems
-    EvalTaskConfig("gsm8k", 5),  # Simple math problems for multi-step reasoning
-)
-
-CODING_TASKS = (
-    # (requires generation so not supported in Levanter at the moment)
-    EvalTaskConfig("humaneval", 0),  # Python programming problems
-    EvalTaskConfig("mbpp", 3),  # Multiple choice programming problems
-=======
 # Settings are chosen to compare to Olmo2
 KEY_GENERATION_TASKS = (
     EvalTaskConfig(name="ifeval", num_fewshot=0),
@@ -58,7 +46,6 @@
     EvalTaskConfig("mmlu", 0, task_alias="mmlu_0shot"),
     EvalTaskConfig("mmlu", 5, task_alias="mmlu_5shot"),
     EvalTaskConfig(name="truthfulqa_mc2", num_fewshot=6, task_alias="truthqa"),
->>>>>>> 81c2111b
 )
 
 
