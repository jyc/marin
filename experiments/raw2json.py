--- conflicted
+++ resolved
@@ -6,15 +6,12 @@
 """
 Downloads the following datasets
 - mmlu
-<<<<<<< HEAD
 - boolq
 - piqa
 - winogrande
 - arc
 - openbookqa
-=======
 - hellaswag
->>>>>>> 9b76a3a1
 """
 ############################################################
 # download mmlu dataset
@@ -31,7 +28,6 @@
     override_output_path="gs://marin-us-central2/raw/cais/mmlu",
 ).cd("c30699e")
 
-<<<<<<< HEAD
 # download boolq dataset
 boolq_download_step = ExecutorStep(
     name="raw/google/boolq",
@@ -39,8 +35,13 @@
     config=DownloadConfig(
         hf_dataset_id="google/boolq",
         revision=versioned("35b264d"),
-=======
-############################################################
+        gcs_output_path=this_output_path(),
+        wait_for_completion=True,
+        hf_urls_glob=["**/*.parquet"],
+    ),
+    override_output_path="gs://marin-us-central2/raw/google/boolq",
+).cd("35b264d")
+
 # download hellaswag dataset
 hellaswag_download_step = ExecutorStep(
     name="raw/Rowan/hellaswag",
@@ -48,14 +49,12 @@
     config=DownloadConfig(
         hf_dataset_id="Rowan/hellaswag",
         revision=versioned("50441ce"),
->>>>>>> 9b76a3a1
         gcs_output_path=this_output_path(),
         wait_for_completion=True,
         hf_urls_glob=["**/*.parquet"],
     ),
-<<<<<<< HEAD
-    override_output_path="gs://marin-us-central2/raw/google/boolq",
-).cd("35b264d")
+    override_output_path="gs://marin-us-central2/raw/Rowan/hellaswag",
+).cd("50441ce")
 
 # download piqa dataset
 piqa_download_step = ExecutorStep(
@@ -112,24 +111,17 @@
     ),
     override_output_path="gs://marin-us-central2/raw/allenai/openbookqa",
 ).cd("388097e")
-=======
-    override_output_path="gs://marin-us-central2/raw/Rowan/hellaswag",
-).cd("50441ce")
->>>>>>> 9b76a3a1
 
 """
 Converts raw to JSON for:
 - mmlu
-<<<<<<< HEAD
 - boolq
 - piqa
 - winogrande
 - arc-easy
 - arc-challenge
 - openbookqa
-=======
 - hellaswag
->>>>>>> 9b76a3a1
 """
 ############################################################
 # Convert mmlu to evaluation format (i.e. JSON with "prompt", "response" fields)
@@ -174,7 +166,6 @@
     ),
 )
 
-<<<<<<< HEAD
 # This creates a JSON file representing the train and validation data subset of boolq
 boolq_convert_eval = ExecutorStep(
     name="evaluation/boolq-eval",
@@ -286,7 +277,9 @@
         options_key="choices.text",
         answer_label_key="answerKey",
         answer_labels_key="choices.label",
-=======
+    ),
+)
+
 # This creates a JSON file representing the training and validation splits for hellaswag
 hellaswag_convert_eval = ExecutorStep(
     name="evaluation/hellaswag-eval",
@@ -303,7 +296,6 @@
         options_key="endings",
         answer_labels=["A", "B", "C", "D"],
         answer_idx_key="label",
->>>>>>> 9b76a3a1
     ),
 )
 
@@ -337,8 +329,6 @@
             mmlu_convert_eval_aux,
             mmlu_convert_eval_subject,
             mmlu_convert_dolma,
-<<<<<<< HEAD
-<<<<<<< HEAD
             boolq_download_step,
             boolq_convert_eval,
             piqa_download_step,
@@ -349,8 +339,6 @@
             arc_challenge_convert_eval,
             openbookqa_download_step,
             openbookqa_convert_eval,
-=======
             hellaswag_convert_eval,
->>>>>>> 9b76a3a1
         ]
     )