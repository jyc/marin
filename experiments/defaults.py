--- conflicted
+++ resolved
@@ -21,14 +21,7 @@
 from levanter.tracker.wandb import WandbConfig
 from levanter.trainer import TrainerConfig
 
-<<<<<<< HEAD
-from experiments.eval_datasets import (
-    eval_datasets,
-)
 from experiments.evals.task_configs import CORE_TASKS, convert_to_levanter_task_config, convert_to_task_metrics
-=======
-from experiments.evals.task_configs import CORE_TASKS, convert_to_levanter_task_config
->>>>>>> 1a0e4299
 from experiments.llama import compute_num_parameters
 from experiments.paloma import paloma_tokenized
 from experiments.simple_train_config import SimpleTrainConfig
@@ -36,11 +29,8 @@
 from marin.execution.executor import (
     ExecutorStep,
     InputName,
-<<<<<<< HEAD
     get_executor_step,
     output_path_of,
-=======
->>>>>>> 1a0e4299
     this_output_path,
     unwrap_versioned_value,
     versioned,
