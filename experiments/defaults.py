--- conflicted
+++ resolved
@@ -224,11 +224,8 @@
                 model_averaging=model_averaging,
                 replica_dcn_axis_size=-1,
                 allow_partial_checkpoint=train_config.allow_partial_checkpoint,
-<<<<<<< HEAD
+                quantization=QuantizationConfig(int8=train_config.int8) if train_config.int8 else None,
                 allow_nondivisible_batch_size=True,
-=======
-                quantization=QuantizationConfig(int8=train_config.int8) if train_config.int8 else None,
->>>>>>> 5c6c4be6
             ),
             z_loss_weight=train_config.z_loss_weight,
             model=model_config,
