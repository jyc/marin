"""
This file represents the best practices for each stage of the pipeline.
"""

import dataclasses
import logging
import os
from collections.abc import Sequence
from datetime import timedelta
from functools import lru_cache

import jmp
from haliax.quantization import QuantizationConfig
from levanter.checkpoint import CheckpointerConfig
from levanter.compat.hf_checkpoints import load_tokenizer
from levanter.data.text import LMMixtureDatasetConfig, LMSupervisedDatasetConfig, SupervisedUrlSourceConfig
from levanter.eval_harness import LmEvalHarnessConfig
from levanter.main import sft, sft_mixture
from levanter.main.train_lm import TrainLmConfig
from levanter.models.llama import LlamaConfig
from levanter.models.lm_model import LmConfig
from levanter.optim import AdamConfig
from levanter.schedule import BatchSchedule
from levanter.store.cache import CacheOptions
from levanter.tracker.wandb import WandbConfig
from levanter.trainer import TrainerConfig

from experiments.anneal_config import AnnealConfig
from experiments.evals.task_configs import (
    CORE_TASKS,
    CORE_TASKS_PLUS_MMLU,
    convert_to_levanter_task_config,
    convert_to_task_metrics,
)
from experiments.llama import compute_num_parameters, llama_8b
from experiments.paloma import paloma_tokenized
from experiments.simple_sft_config import SimpleSFTConfig
from experiments.simple_train_config import SimpleTrainConfig
from marin.evaluation.evaluation_config import EvalTaskConfig
from marin.execution.executor import (
    ExecutorStep,
    InputName,
    get_executor_step,
    output_path_of,
    this_output_path,
    unwrap_versioned_value,
    versioned,
)
from marin.processing.tokenize import (
    TokenizeConfig,
    TokenizerStep,
    add_validation_sets_to_mixture,
    lm_data_config,
    tokenize,
)
from marin.scaling_laws.scaling_laws import ScalingLawConfig, run_scaling_law_analysis
from marin.training.training import (
    PodConfig,
    TrainLmOnPodConfig,
    TrainSFTMixturePodConfig,
    TrainSFTOnPodConfig,
    run_levanter_sft,
    run_levanter_sft_mixture,
    run_levanter_train_lm,
)

logger = logging.getLogger("ray")


def default_tokenize(
    name: str,
    dataset: InputName | ExecutorStep | str,
    tokenizer: str,
    options: CacheOptions | None = None,
    text_key: str = "text",
    *,
    is_validation: bool = False,
) -> ExecutorStep:
    config = TokenizeConfig(
        train_paths=[dataset] if not is_validation else [],
        validation_paths=[dataset] if is_validation else [],
        cache_path=this_output_path(),
        tokenizer=versioned(tokenizer),
        text_key=text_key,
    )
    if options is not None:
        config = dataclasses.replace(config, cache_options=options)

    return ExecutorStep(
        name=os.path.join("tokenized", name),
        description=f"Tokenize raw text using the {tokenizer} tokenizer.",
        fn=tokenize,
        config=config,
        pip_dependency_groups=["tokenize_train"],
    )


@lru_cache  # LRU to make the executor happier
def default_validation_sets(tokenizer: str, base_path: str = "tokenized/") -> dict[str, TokenizerStep]:
    return paloma_tokenized(base_path=base_path, tokenizer=tokenizer)


def simulated_epoching_train(
    name: str,
    tokenized: InputName | ExecutorStep | LMMixtureDatasetConfig,
    model_config: LmConfig,
    train_config: SimpleTrainConfig,
    target_budget: int,
    tags: Sequence[str] = (),
    use_default_validation: bool = True,
    eval_harness_tasks: Sequence[EvalTaskConfig] = CORE_TASKS,
) -> ExecutorStep:
    """
    Simulates the number of epochs seen in a full training run by sub-sampling individual datasets.
    Otherwise, operates the same as default_train.

    Args:
        name:  The name of the training run. Will form the basis of the output path for the executor step.
        tokenized:  The tokenized data to train on. This can be an InputName, ExecutorStep, or LMMixtureDatasetConfig.
        model_config: Levanter LmConfig for the model to train.
        train_config: SimpleTrainConfig for the training run.
        target_budget: Target token budget to simulate.
        tags: Any additional tags to add to the Wandb tracker.
        use_default_validation: Whether to use the default validation sets (currently Paloma).
        eval_harness_tasks: List of evaluation harness tasks. Defaults to the CORE set of tasks. Use () or [] to disable
    """
    pretraining_data = _prepare_data_config(tokenized, use_default_validation)

    # Extract sequence length from model configuration
    seq_len = model_config.Pos.size

    # Calculate the experiment token budget
    experiment_budget = train_config.train_batch_size * train_config.num_train_steps * seq_len

    simulated_pretraining_data = dataclasses.replace(
        pretraining_data, target_budget=target_budget, experiment_budget=experiment_budget
    )

    logger.info(
        f"Simulating Epoching Behavior, Experiment Tokens {experiment_budget}, "
        + "Simulated Target Tokens {target_budget}"
    )

    return default_train(
        name, simulated_pretraining_data, model_config, train_config, tags, use_default_validation, eval_harness_tasks
    )


def default_train(
    name: str,
    tokenized: InputName | ExecutorStep | LMMixtureDatasetConfig,
    model_config: LmConfig,
    train_config: SimpleTrainConfig,
    tags: Sequence[str] = (),
    use_default_validation: bool = True,
    eval_harness_tasks: Sequence[EvalTaskConfig] = CORE_TASKS,
) -> ExecutorStep:
    """
    Train a language model using the default configuration.

    Args:
        name:  The name of the training run. Will form the basis of the output path for the executor step.
        tokenized:  The tokenized data to train on. This can be an InputName, ExecutorStep, or LMMixtureDatasetConfig.
        model_config: Levanter LmConfig for the model to train.
        train_config: SimpleTrainConfig for the training run.
        tags: Any additional tags to add to the Wandb tracker.
        use_default_validation: Whether to use the default validation sets (currently Paloma).
        eval_harness_tasks: List of evaluation harness tasks. Defaults to the CORE set of tasks. Use () or [] to disable
    """

    pretraining_data = _prepare_data_config(tokenized, use_default_validation)

    vocab_size = _get_vocab_size(pretraining_data)

    steps_per_export = train_config.steps_per_export

    # Max length of 64 characters for WANDB run is 64 characters
    # we don't want to use the first 64 because the UID bit goes at the end. instead, grab the trailing -XXX
    # and add whatever we can fit in the remaining space.
    if len(name) > 64:
        old_name = name
        if "-" not in name:
            name = name[:64]
        else:
            prefix, suffix = name.rsplit("-", 1)
            if len(suffix) >= 64:
                suffix = suffix[:64]
                name = suffix
            else:
                name = prefix[: 63 - len(suffix)] + "-" + suffix
        logger.warning(f"Truncated name from {old_name} to {name} to fit within WANDB limits.")

    # TODO: right now, assume architecture is a LlamaConfig, generalize this
    assert isinstance(model_config, LlamaConfig)
    if eval_harness_tasks:
        harness_config = LmEvalHarnessConfig(task_spec=convert_to_levanter_task_config(eval_harness_tasks))
    else:
        harness_config = None

    if train_config.steps_per_hf_export is None:
        steps_per_export_hf = steps_per_export
    elif train_config.steps_per_hf_export == -1:
        steps_per_export_hf = None
    else:
        steps_per_export_hf = train_config.steps_per_hf_export

    model_averaging = None
    if train_config.ema_beta is not None:
        from levanter.optim.model_averaging import EmaModelAveragingConfig

        model_averaging = EmaModelAveragingConfig(beta=train_config.ema_beta)

    if train_config.per_device_eval_parallelism is None:
        per_device_eval_parallelism = -1
    else:
        per_device_eval_parallelism = train_config.per_device_eval_parallelism

    schedule = BatchSchedule(unwrap_versioned_value(train_config.train_batch_size))
    total_examples = schedule.global_data_offset_by_step(train_config.num_train_steps)

    checkpoint_path_to_load_from = train_config.initialize_from_checkpoint_path

    # Create the inner config
    inner_config = TrainLmConfig(
        data=pretraining_data,
        trainer=TrainerConfig(
            tracker=WandbConfig(
                project="marin",
                tags=[*tags],
            ),
            mp=jmp.get_policy("p=f32,c=bfloat16"),
            train_batch_size=train_config.train_batch_size,
            num_train_steps=train_config.num_train_steps,
            steps_per_eval=train_config.steps_per_eval if train_config.steps_per_eval is not None else 1000,
            checkpointer=CheckpointerConfig(
                save_interval=timedelta(minutes=30),
                keep=[dict(every=steps_per_export)],
            ),
            model_averaging=model_averaging,
            replica_dcn_axis_size=-1,
            allow_partial_checkpoint=train_config.allow_partial_checkpoint,
            per_device_eval_parallelism=per_device_eval_parallelism,
            allow_nondivisible_batch_size=True,
            quantization=QuantizationConfig(int8=train_config.int8) if train_config.int8 else None,
            initialize_from=None if train_config.reset_data_loader_on_init else checkpoint_path_to_load_from,
            watch=train_config.watch,
        ),
        initialize_from_checkpoint_path=(
            checkpoint_path_to_load_from if train_config.reset_data_loader_on_init else None
        ),
        z_loss_weight=train_config.z_loss_weight,
        model=model_config,
        optimizer=AdamConfig(
            learning_rate=train_config.learning_rate,
            weight_decay=(
                train_config.weight_decay if train_config.weight_decay is not None else AdamConfig().weight_decay
            ),
            beta1=(train_config.beta1 if train_config.beta1 is not None else AdamConfig().beta1),
            beta2=(train_config.beta2 if train_config.beta2 is not None else AdamConfig().beta2),
            epsilon=(train_config.epsilon if train_config.epsilon is not None else AdamConfig().epsilon),
            max_grad_norm=(
                train_config.max_grad_norm if train_config.max_grad_norm is not None else AdamConfig().max_grad_norm
            ),
            warmup=(train_config.warmup if train_config.warmup is not None else AdamConfig().warmup),
            rewarmup=(train_config.rewarmup if train_config.rewarmup is not None else AdamConfig().rewarmup),
            decay=(train_config.decay if train_config.decay is not None else AdamConfig().decay),
            lr_schedule=(train_config.lr_schedule if train_config.lr_schedule is not None else AdamConfig().lr_schedule),
            cycle_length=train_config.cycle_length,  # can be int, list[int], or None
            min_lr_ratio=(
                train_config.min_lr_ratio if train_config.min_lr_ratio is not None else AdamConfig().min_lr_ratio
            ),
        ),
        hf_save_steps=steps_per_export_hf,
        data_seed=train_config.data_seed,
        eval_harness_steps=train_config.steps_per_task_eval or 10000,
        eval_harness=harness_config,
    )

    # Create the pod config
    pod_config = PodConfig(
        tpu_type=train_config.tpu_type,
        node_count=train_config.node_count,
    )

    # Create the full config
    config = TrainLmOnPodConfig(
        config=inner_config,
        pod_config=pod_config,
        output_path=this_output_path(),
    )

    return ExecutorStep(
        name=os.path.join("checkpoints", name),
        description=(
            f"Train a {compute_num_parameters(model_config, vocab_size) :,} parameter model for "
            f"{train_config.num_train_steps} (steps) * "
            f"{train_config.train_batch_size} (batch_size) * "
            f"{model_config.seq_len} (seq_len) "
            f"= {total_examples * model_config.seq_len:,} tokens."
        ),
        fn=run_levanter_train_lm,
        config=config,
        pip_dependency_groups=["tokenize_train"],
    )


def default_sft(
    name: str,
    tokenized: InputName | ExecutorStep | LMSupervisedDatasetConfig | dict[str, SupervisedUrlSourceConfig],
    model_config: LlamaConfig,
    sft_config: SimpleSFTConfig,
    mixture_weights: dict[str, int] | None = None,
    tags: Sequence[str] = (),
) -> ExecutorStep:
    """
    Creates an ExecutorStep for supervised fine-tuning of a language model.

    This function provides a unified interface for both single-dataset SFT and mixture-based
    SFT with a simplified configuration approach.

    Args:
        name: The name of the training run, forms the basis of the output path.
        tokenized: The tokenized data to train on:
                  - For single dataset: an InputName, ExecutorStep, or LMSupervisedDatasetConfig
                  - For mixture: a Dict[str, SupervisedUrlSourceConfig] mapping dataset names to configs
        model_config: Levanter LlamaConfig for the model architecture to train.
        sft_config: Configuration for the SFT training process.
        mixture_weights: Dict mapping datasets within mixture to weight to sample with. If provided,
                       enables mixture-based training.
        tags: Additional tags for WandB logging. Default: ().

    Returns:
        An ExecutorStep configured for supervised fine-tuning.
    """
    # Set up common configurations
    if "sft" not in tags:
<<<<<<< HEAD
        tags = list(tags) + ["sft"]
=======
        tags = [*tags, "sft"]
>>>>>>> 9cd91e3a

    tracker_config = WandbConfig(
        project="marin",
        tags=[*tags],
    )

    checkpointer_config = CheckpointerConfig(
        keep=[dict(every=sft_config.steps_per_checkpoint)],
    )

    trainer_config = TrainerConfig(
        tracker=tracker_config,
        mp=jmp.get_policy("p=f32,c=bfloat16"),
        train_batch_size=sft_config.train_batch_size,
        num_train_steps=sft_config.num_train_steps,
        steps_per_eval=sft_config.steps_per_eval,
        checkpointer=checkpointer_config,
        seed=sft_config.seed,
        initialize_from=sft_config.model_name_or_path if not sft_config.initialize_from_hf else None,
    )

    optimizer_config = AdamConfig(
        learning_rate=sft_config.learning_rate,
        weight_decay=sft_config.weight_decay,
        warmup=sft_config.warmup,
        cooldown=sft_config.cooldown,
        min_lr_ratio=sft_config.min_lr_ratio,
        lr_schedule=sft_config.lr_schedule,
        max_grad_norm=sft_config.max_grad_norm,
    )

    # Create the pod config
    pod_config = PodConfig(
        tpu_type=sft_config.tpu_type,
        node_count=sft_config.node_count,
    )

    # Infer whether we're using mixture based on mixture_weights
    if mixture_weights is not None:
        if not isinstance(tokenized, dict):
            raise ValueError("If mixture_weights is given tokenized should be a Dict[str, SupervisedUrlSourceConfig]")

        # Configure the mixture-based SFT
        inner_config = sft_mixture.SFTMixtureConfig(
            trainer=trainer_config,
            model=model_config,
            optimizer=optimizer_config,
            supervised_data=tokenized,
            mixture_weights=mixture_weights,
            mixture_block_size=sft_config.mixture_block_size,
            tokenizer=sft_config.tokenizer,
            model_name_or_path=(
                sft_config.model_name_or_path
                if sft_config.initialize_from_hf
                else model_config.hf_checkpoint_converter().reference_checkpoint
            ),
            initialize_from_hf=sft_config.initialize_from_hf,
            max_seq_len=sft_config.max_seq_len,
            hf_save_steps=sft_config.steps_per_hf_export,
            messages_field="messages",
            input_role=sft_config.input_role,
            output_role=sft_config.output_role,
            stop_strategy=sft_config.stop_strategy,
        )

        config = TrainSFTMixturePodConfig(
            config=inner_config,
            pod_config=pod_config,
            output_path=this_output_path(),
            bypass_path_checks=sft_config.bypass_path_checks,
        )
        fn = run_levanter_sft_mixture

    else:
        # Handle the case of a single dataset
        if isinstance(tokenized, InputName | ExecutorStep):
            supervised_data = LMSupervisedDatasetConfig(
                cache_dir=output_path_of(tokenized),
                input_field=sft_config.input_role,
                output_field=sft_config.output_role,
            )
            chat_train_urls = [output_path_of(tokenized, "**/*.jsonl.gz")]
        elif isinstance(tokenized, LMSupervisedDatasetConfig):
            supervised_data = tokenized
            chat_train_urls = None
        else:
            raise ValueError(
                "For non-mixture SFT, tokenized should be an InputName, ExecutorStep, or LMSupervisedDatasetConfig"
            )

        # Configure the single-dataset SFT
        inner_config = sft.SFTConfig(
            trainer=trainer_config,
            model=model_config,
            optimizer=optimizer_config,
            supervised_data=supervised_data,
            chat_train_urls=chat_train_urls,
            tokenizer=sft_config.tokenizer,
            model_name_or_path=sft_config.model_name_or_path if sft_config.initialize_from_hf else None,
            initialize_from_hf=sft_config.initialize_from_hf,
            max_seq_len=sft_config.max_seq_len,
            hf_save_steps=sft_config.steps_per_hf_export,
            messages_field="messages",
            input_role=sft_config.input_role,
            output_role=sft_config.output_role,
            reinit_tokens=sft_config.reinit_tokens,
        )

        config = TrainSFTOnPodConfig(
            config=inner_config,
            pod_config=pod_config,
            output_path=this_output_path(),
        )
        fn = run_levanter_sft

    # Create and return the ExecutorStep
    return ExecutorStep(
        name=f"checkpoints/{name}_seed{sft_config.seed}",
        fn=fn,
        config=config,
        description=f"SFT {'mixture' if mixture_weights is not None else 'single'}",
        pip_dependency_groups=["tokenize_train"],
    )


def default_anneal(name: str, anneal_config: AnnealConfig):
    imputed_checkpoint_steps = anneal_config.initialize_from_checkpoint_path.index("step-")
    imputed_checkpoint_step = int(
        anneal_config.initialize_from_checkpoint_path[imputed_checkpoint_steps + len("step-") :]
    )

    num_anneal_steps = anneal_config.num_anneal_training_tokens / (
        anneal_config.train_batch_size * AnnealConfig.LLAMA_MAX_SEQ_LEN
    )
    num_train_steps = imputed_checkpoint_step + num_anneal_steps

    # We need to simulate having a learning rate that decays from anneal_config.learning rate to 0
    # over the course of the training. However, we have already taken anneal_config.checkpoint_step steps,
    # so we need to calculate what the max lr would've been if we had started training with a linear schedule
    # and then decayed it to 0 over the course of the training.
    # The formula for the max lr is:
    # max_lr = num_train_steps * slope
    # slope = anneal_config.learning_rate / num_anneal_steps

    learning_rate = num_train_steps * (anneal_config.learning_rate / num_anneal_steps)

    anneal_stage_train_config = SimpleTrainConfig(
        tpu_type=anneal_config.tpu_type,
        node_count=anneal_config.node_count,
        train_batch_size=anneal_config.train_batch_size,
        num_train_steps=num_train_steps,
        learning_rate=learning_rate,
        weight_decay=anneal_config.weight_decay,
        min_lr_ratio=anneal_config.min_lr_ratio,
        steps_per_export=anneal_config.steps_per_export,
        lr_schedule=anneal_config.lr_schedule,
        initialize_from_checkpoint_path=anneal_config.initialize_from_checkpoint_path,
    )

    return default_train(
        name=name,
        tokenized=anneal_config.dataset_config,
        model_config=llama_8b,
        train_config=anneal_stage_train_config,
        eval_harness_tasks=CORE_TASKS_PLUS_MMLU,
    )


def _get_vocab_size(pretraining_data):
    tokenizer = unwrap_versioned_value(pretraining_data.tokenizer)
    vocab_size = load_tokenizer(tokenizer).vocab_size
    return vocab_size


def _prepare_data_config(
    tokenized: InputName | ExecutorStep | LMMixtureDatasetConfig,
    use_default_validation: bool,
) -> LMMixtureDatasetConfig:
    """
    Prepare a tokenized dataset for training. This is mostly just combining the tokenized data with the validation sets.

    Returns:
        The data config to use for training with any validation sets added.
        The evaluation data config for internal evaluation.

    """
    tokenizer = _get_tokenizer_for_train(tokenized)
    if use_default_validation:
        validation_sets = default_validation_sets(tokenizer=tokenizer)
    else:
        validation_sets = []

    if isinstance(tokenized, InputName | ExecutorStep):
        pretraining_data = lm_data_config(training_set=tokenized, validation_sets=validation_sets)
    else:
        # TODO: would be better to expose hooks in levanter instead of relying on mixtures
        pretraining_data = tokenized
        if validation_sets:
            pretraining_data = add_validation_sets_to_mixture(pretraining_data, validation_sets)
    return pretraining_data


def _get_tokenizer_for_train(tokenized: InputName | ExecutorStep | LMMixtureDatasetConfig) -> str:
    match tokenized:
        case LMMixtureDatasetConfig(tokenizer=tokenizer):
            pass
        case ExecutorStep(config=TokenizeConfig(tokenizer=tokenizer)):
            pass
        case InputName(step=ExecutorStep(config=TokenizeConfig(tokenizer=tokenizer))):
            pass
        case _:
            raise ValueError(f"Could not determine tokenizer from {tokenized}")

    return tokenizer


def default_scaling_law_pred(
    ladder_runs: Sequence[ExecutorStep | InputName | str],
    pred_run: ExecutorStep | InputName | str | None = None,
    task_losses: Sequence[str] = ("eval/paloma/c4_en/bpb",),
    task_accuracies: Sequence[str] | Sequence[EvalTaskConfig] | None = None,
):
    """
    Given a suite of small models, predict the performance on a number of (N, D) values.
    """
    # get the executor steps or run IDs for the ladder runs and the pred run
    ladder_steps_or_ids = [get_executor_step(run) if not isinstance(run, str) else run for run in ladder_runs]

    pred_run_or_id = None
    if pred_run:
        pred_run_or_id = get_executor_step(pred_run) if not isinstance(pred_run, str) else pred_run

    # convert the task accuracies to strings if they are `EvalTaskConfig`s
    if task_accuracies is not None:
        task_accuracies = convert_to_task_metrics(task_accuracies, metric="acc")

    if pred_run_or_id:
        name = pred_run_or_id if isinstance(pred_run_or_id, str) else pred_run_or_id.name
    else:
        name = "projection"

    return ExecutorStep(
        name=f"""scaling_laws/{name}""",
        fn=run_scaling_law_analysis,
        config=ScalingLawConfig(
            name=name,
            ladder_model_steps=ladder_steps_or_ids,
            pred_model_step=pred_run_or_id,
            task_losses=task_losses,
            task_accuracies=task_accuracies,
        ),
    )<|MERGE_RESOLUTION|>--- conflicted
+++ resolved
@@ -334,11 +334,7 @@
     """
     # Set up common configurations
     if "sft" not in tags:
-<<<<<<< HEAD
-        tags = list(tags) + ["sft"]
-=======
         tags = [*tags, "sft"]
->>>>>>> 9cd91e3a
 
     tracker_config = WandbConfig(
         project="marin",
