"""
This file represents the best practices for each stage of the pipeline.
"""

import dataclasses
import logging
import os
from collections.abc import Sequence
from datetime import timedelta
from functools import lru_cache

import jmp
from levanter.checkpoint import CheckpointerConfig
from levanter.compat.hf_checkpoints import load_tokenizer
from levanter.data.text import LMMixtureDatasetConfig
from levanter.eval_harness import LmEvalHarnessConfig
from levanter.models.llama import LlamaConfig
from levanter.models.lm_model import LmConfig
from levanter.optim import AdamConfig
from levanter.schedule import BatchSchedule
from levanter.store.cache import CacheOptions
from levanter.tracker.wandb import WandbConfig
from levanter.trainer import TrainerConfig

from experiments.anneal_config import AnnealConfig
from experiments.evals.task_configs import CORE_TASKS, CORE_TASKS_PLUS_MMLU, convert_to_levanter_task_config
from experiments.llama import compute_num_parameters, llama_8b
from experiments.paloma import paloma_tokenized
from experiments.simple_train_config import SimpleTrainConfig
from marin.evaluation.evaluation_config import EvalTaskConfig
from marin.execution.executor import (
    ExecutorStep,
    InputName,
    this_output_path,
    unwrap_versioned_value,
    versioned,
)
from marin.processing.tokenize import (
    TokenizeConfig,
    TokenizerStep,
    add_validation_sets_to_mixture,
    lm_data_config,
    tokenize,
)
from marin.training.training import TrainLmOnPodConfig, run_levanter_train_lm

logger = logging.getLogger("ray")


def default_tokenize(
    name: str,
    dataset: InputName | ExecutorStep,
    tokenizer: str,
    options: CacheOptions | None = None,
    text_key: str = "text",
) -> ExecutorStep:
    config = TokenizeConfig(
        train_paths=[dataset],
        validation_paths=[],
        cache_path=this_output_path(),
        tokenizer=versioned(tokenizer),
        text_key=text_key,
    )
    if options is not None:
        config = dataclasses.replace(config, cache_options=options)

    return ExecutorStep(
        name=os.path.join("tokenized", name),
        description=f"Tokenize raw text using the {tokenizer} tokenizer.",
        fn=tokenize,
        config=config,
    )


@lru_cache  # LRU to make the executor happier
def default_validation_sets(tokenizer: str, base_path: str = "tokenized/") -> dict[str, TokenizerStep]:
    return paloma_tokenized(base_path=base_path, tokenizer=tokenizer)


def simulated_epoching_train(
    name: str,
    tokenized: InputName | ExecutorStep | LMMixtureDatasetConfig,
    model_config: LmConfig,
    train_config: SimpleTrainConfig,
    target_budget: int,
    tags: Sequence[str] = (),
    use_default_validation: bool = True,
    eval_harness_tasks: Sequence[EvalTaskConfig] = CORE_TASKS,
) -> ExecutorStep:
    """
    Simulates the number of epochs seen in a full training run by sub-sampling individual datasets.
    Otherwise, operates the same as default_train.

    Args:
        name:  The name of the training run. Will form the basis of the output path for the executor step.
        tokenized:  The tokenized data to train on. This can be an InputName, ExecutorStep, or LMMixtureDatasetConfig.
        model_config: Levanter LmConfig for the model to train.
        train_config: SimpleTrainConfig for the training run.
        target_budget: Target token budget to simulate.
        tags: Any additional tags to add to the Wandb tracker.
        use_default_validation: Whether to use the default validation sets (currently Paloma).
        eval_harness_tasks: List of evaluation harness tasks. Defaults to the CORE set of tasks. Use () or [] to disable.
    """
    pretraining_data = _prepare_data_config(tokenized, use_default_validation)

    # Extract sequence length from model configuration
    seq_len = model_config.Pos.size

    # Calculate the experiment token budget
    experiment_budget = train_config.train_batch_size * train_config.num_train_steps * seq_len

    simulated_pretraining_data = dataclasses.replace(
        pretraining_data, target_budget=target_budget, experiment_budget=experiment_budget
    )

    logger.info(
        f"Simulating Epoching Behavior, Experiment Tokens {experiment_budget}, "
        + "Simulated Target Tokens {target_budget}"
    )

    return default_train(
        name, simulated_pretraining_data, model_config, train_config, tags, use_default_validation, eval_harness_tasks
    )


def default_train(
    name: str,
    tokenized: InputName | ExecutorStep | LMMixtureDatasetConfig,
    model_config: LmConfig,
    train_config: SimpleTrainConfig,
    tags: Sequence[str] = (),
    use_default_validation: bool = True,
    eval_harness_tasks: Sequence[EvalTaskConfig] = CORE_TASKS,
) -> ExecutorStep:
    """
    Train a language model using the default configuration.

    Args:
        name:  The name of the training run. Will form the basis of the output path for the executor step.
        tokenized:  The tokenized data to train on. This can be an InputName, ExecutorStep, or LMMixtureDatasetConfig.
        model_config: Levanter LmConfig for the model to train.
        train_config: SimpleTrainConfig for the training run.
        tags: Any additional tags to add to the Wandb tracker.
        use_default_validation: Whether to use the default validation sets (currently Paloma).
        eval_harness_tasks: List of evaluation harness tasks. Defaults to the CORE set of tasks. Use () or [] to disable.
    """

    pretraining_data = _prepare_data_config(tokenized, use_default_validation)

    vocab_size = _get_vocab_size(pretraining_data)

    steps_per_export = train_config.steps_per_export

    # Max length of 64 characters for WANDB run is 64 characters
    # we don't want to use the first 64 because the UID bit goes at the end. instead, grab the trailing -XXX
    # and add whatever we can fit in the remaining space.
    if len(name) > 64:
        old_name = name
        if "-" not in name:
            name = name[:64]
        else:
            prefix, suffix = name.rsplit("-", 1)
            if len(suffix) >= 64:
                suffix = suffix[:64]
                name = suffix
            else:
                name = prefix[: 63 - len(suffix)] + "-" + suffix
        logger.warning(f"Truncated name from {old_name} to {name} to fit within WANDB limits.")

    # TODO: right now, assume architecture is a LlamaConfig, generalize this
    assert isinstance(model_config, LlamaConfig)
    if eval_harness_tasks:
        harness_config = LmEvalHarnessConfig(task_spec=convert_to_levanter_task_config(eval_harness_tasks))
    else:
        harness_config = None

    if train_config.steps_per_hf_export is None:
        steps_per_export_hf = steps_per_export
    elif train_config.steps_per_hf_export == -1:
        steps_per_export_hf = None
    else:
        steps_per_export_hf = train_config.steps_per_hf_export

    model_averaging = None
    if train_config.ema_beta is not None:
        from levanter.optim.model_averaging import EmaModelAveragingConfig

        model_averaging = EmaModelAveragingConfig(beta=train_config.ema_beta)

    if train_config.per_device_eval_parallelism is None:
        per_device_eval_parallelism = -1
    else:
        per_device_eval_parallelism = train_config.per_device_eval_parallelism

    schedule = BatchSchedule(train_config.train_batch_size)
    total_examples = schedule.global_data_offset_by_step(train_config.num_train_steps)

    return ExecutorStep(
        name=os.path.join("checkpoints", name),
        description=(
            f"Train a {compute_num_parameters(model_config, vocab_size) :,} parameter model for "
            f"{train_config.num_train_steps} (steps) * "
            f"{train_config.train_batch_size} (batch_size) * "
            f"{model_config.seq_len} (seq_len) "
            f"= {total_examples * model_config.seq_len:,} tokens."
        ),
        fn=run_levanter_train_lm,
        config=TrainLmOnPodConfig(
            output_path=this_output_path(),
            tpu_type=train_config.tpu_type,
            node_count=train_config.node_count,
            allow_out_of_region_reads=train_config.allow_out_of_region_reads,
            allow_out_of_region_writes=train_config.allow_out_of_region_writes,
            data=pretraining_data,
            trainer=TrainerConfig(
                tracker=WandbConfig(
                    project="marin",
                    tags=[*tags],
                ),
                mp=jmp.get_policy("p=f32,c=bfloat16"),
                train_batch_size=train_config.train_batch_size,
                num_train_steps=train_config.num_train_steps,
                steps_per_eval=train_config.steps_per_eval if train_config.steps_per_eval is not None else 1000,
                checkpointer=CheckpointerConfig(
                    save_interval=timedelta(minutes=10),
                    keep=[dict(every=steps_per_export)],
                ),
                model_averaging=model_averaging,
                replica_dcn_axis_size=-1,
                allow_partial_checkpoint=train_config.allow_partial_checkpoint,
                per_device_eval_parallelism=per_device_eval_parallelism,
            ),
            z_loss_weight=train_config.z_loss_weight,
            model=model_config,
            optimizer=AdamConfig(
                learning_rate=train_config.learning_rate,
                weight_decay=(
                    train_config.weight_decay if train_config.weight_decay is not None else AdamConfig().weight_decay
                ),
                beta1=(train_config.beta1 if train_config.beta1 is not None else AdamConfig().beta1),
                beta2=(train_config.beta2 if train_config.beta2 is not None else AdamConfig().beta2),
                epsilon=(train_config.epsilon if train_config.epsilon is not None else AdamConfig().epsilon),
                max_grad_norm=(
                    train_config.max_grad_norm if train_config.max_grad_norm is not None else AdamConfig().max_grad_norm
                ),
                warmup=(train_config.warmup if train_config.warmup is not None else AdamConfig().warmup),
                decay=(train_config.decay if train_config.decay is not None else AdamConfig().decay),
                lr_schedule=(
                    train_config.lr_schedule if train_config.lr_schedule is not None else AdamConfig().lr_schedule
                ),
                cycle_length=train_config.cycle_length,  # can be int, list[int], or None
                min_lr_ratio=(
                    train_config.min_lr_ratio if train_config.min_lr_ratio is not None else AdamConfig().min_lr_ratio
                ),
            ),
            hf_save_steps=steps_per_export_hf,
            data_seed=train_config.data_seed,
            eval_harness_steps=train_config.steps_per_task_eval or 10000,
            eval_harness=harness_config,
            initialize_from_checkpoint_path=train_config.initialize_from_checkpoint_path,
        ),
        pip_dependency_groups=["tokenize_train"],
    )


def default_anneal(name: str, anneal_config: AnnealConfig):
<<<<<<< HEAD
=======
    # assert (
    #     anneal_config.target_dataset is not None or anneal_config.high_quality_web_text_dataset is not None
    # ), "Target dataset or high-quality web text dataset must be provided."

>>>>>>> 277c736c
    imputed_checkpoint_steps = anneal_config.initialize_from_checkpoint_path.index("step-")
    imputed_checkpoint_step = int(
        anneal_config.initialize_from_checkpoint_path[imputed_checkpoint_steps + len("step-") :]
    )

    num_anneal_steps = anneal_config.num_anneal_training_tokens / (
        anneal_config.train_batch_size * AnnealConfig.LLAMA_MAX_SEQ_LEN
    )
    num_train_steps = imputed_checkpoint_step + num_anneal_steps

    # We need to simulate having a learning rate that decays from anneal_config.learning rate to 0
    # over the course of the training. However, we have already taken anneal_config.checkpoint_step steps,
    # so we need to calculate what the max lr would've been if we had started training with a linear schedule
    # and then decayed it to 0 over the course of the training.
    # The formula for the max lr is:
    # max_lr = num_train_steps * slope
    # slope = anneal_config.learning_rate / num_anneal_steps

    learning_rate = num_train_steps * (anneal_config.learning_rate / num_anneal_steps)

    anneal_stage_train_config = SimpleTrainConfig(
        tpu_type=anneal_config.tpu_type,
        node_count=anneal_config.node_count,
        train_batch_size=anneal_config.train_batch_size,
        num_train_steps=num_train_steps,
        learning_rate=learning_rate,
        weight_decay=anneal_config.weight_decay,
        min_lr_ratio=anneal_config.min_lr_ratio,
        steps_per_export=anneal_config.steps_per_export,
        lr_schedule=anneal_config.lr_schedule,
        initialize_from_checkpoint_path=anneal_config.initialize_from_checkpoint_path,
    )

    return default_train(
        name=name,
        tokenized=anneal_config.dataset_config,
        model_config=llama_8b,
        train_config=anneal_stage_train_config,
        eval_harness_tasks=CORE_TASKS_PLUS_MMLU,
    )


def _get_vocab_size(pretraining_data):
    tokenizer = unwrap_versioned_value(pretraining_data.tokenizer)
    vocab_size = load_tokenizer(tokenizer).vocab_size
    return vocab_size


def _prepare_data_config(
    tokenized: InputName | ExecutorStep | LMMixtureDatasetConfig,
    use_default_validation: bool,
) -> LMMixtureDatasetConfig:
    """
    Prepare a tokenized dataset for training. This is mostly just combining the tokenized data with the validation sets.

    Returns:
        The data config to use for training with any validation sets added.
        The evaluation data config for internal evaluation.

    """
    tokenizer = _get_tokenizer_for_train(tokenized)
    if use_default_validation:
        validation_sets = default_validation_sets(tokenizer=tokenizer)
    else:
        validation_sets = []

    if isinstance(tokenized, InputName | ExecutorStep):
        pretraining_data = lm_data_config(training_set=tokenized, validation_sets=validation_sets)
    else:
        # TODO: would be better to expose hooks in levanter instead of relying on mixtures
        pretraining_data = tokenized
        if validation_sets:
            pretraining_data = add_validation_sets_to_mixture(pretraining_data, validation_sets)
    return pretraining_data


def _get_tokenizer_for_train(tokenized: InputName | ExecutorStep | LMMixtureDatasetConfig) -> str:
    match tokenized:
        case LMMixtureDatasetConfig(tokenizer=tokenizer):
            pass
        case ExecutorStep(config=TokenizeConfig(tokenizer=tokenizer)):
            pass
        case InputName(step=ExecutorStep(config=TokenizeConfig(tokenizer=tokenizer))):
            pass
        case _:
            raise ValueError(f"Could not determine tokenizer from {tokenized}")

    return tokenizer<|MERGE_RESOLUTION|>--- conflicted
+++ resolved
@@ -264,13 +264,6 @@
 
 
 def default_anneal(name: str, anneal_config: AnnealConfig):
-<<<<<<< HEAD
-=======
-    # assert (
-    #     anneal_config.target_dataset is not None or anneal_config.high_quality_web_text_dataset is not None
-    # ), "Target dataset or high-quality web text dataset must be provided."
-
->>>>>>> 277c736c
     imputed_checkpoint_steps = anneal_config.initialize_from_checkpoint_path.index("step-")
     imputed_checkpoint_step = int(
         anneal_config.initialize_from_checkpoint_path[imputed_checkpoint_steps + len("step-") :]
