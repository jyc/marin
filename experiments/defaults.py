"""
This file represents the best practices for each stage of the pipeline.
"""

import dataclasses
import logging
import os
from collections.abc import Sequence
from datetime import timedelta
from functools import lru_cache
from typing import Any

import jmp
from haliax.partitioning import ResourceAxis
from haliax.quantization import QuantizationConfig
from levanter.checkpoint import CheckpointerConfig
from levanter.compat.hf_checkpoints import load_tokenizer
from levanter.data.text import LmDatasetFormatBase, LMMixtureDatasetConfig, TextLmDatasetFormat
from levanter.eval_harness import LmEvalHarnessConfig
from levanter.main.train_lm import TrainLmConfig
from levanter.models.llama import LlamaConfig
from levanter.models.lm_model import LmConfig
from levanter.optim import AdamConfig
from levanter.schedule import BatchSchedule
from levanter.store.cache import CacheOptions
from levanter.tracker.wandb import WandbConfig
from levanter.trainer import TrainerConfig
from levanter.utils import fsspec_utils

from experiments.anneal_config import AnnealConfig
from experiments.evals.task_configs import (
    CORE_TASKS,
    MMLU_TASKS,
    convert_to_levanter_task_config,
    convert_to_task_metrics,
)
from experiments.llama import compute_num_parameters, llama_8b
from experiments.paloma import paloma_tokenized
from experiments.simple_sft_config import SimpleSFTConfig
from experiments.simple_train_config import SimpleTrainConfig
from marin.download.huggingface.download import DownloadConfig
from marin.download.huggingface.download_hf import download_hf
from marin.evaluation.evaluation_config import EvalTaskConfig
from marin.execution.executor import (
    ExecutorStep,
    InputName,
    ensure_versioned,
    get_executor_step,
    this_output_path,
    unwrap_versioned_value,
)
from marin.processing.tokenize import (
    TokenizeConfig,
    TokenizerStep,
    add_validation_sets_to_mixture,
    lm_data_config,
    tokenize,
)
from marin.processing.tokenize.tokenize import HfTokenizeConfig, TokenizeConfigBase
from marin.scaling_laws.scaling_laws import ScalingLawConfig, run_scaling_law_analysis
from marin.training.training import (
    TrainLmOnPodConfig,
    run_levanter_train_lm,
)

logger = logging.getLogger("ray")


def default_download(
    name: str,
    hf_dataset_id: str,
    revision: str,
    override_output_path: str | None = None,
    **kwargs: Any,
) -> InputName:
    """
    Download a HuggingFace dataset and upload it to a specified path with default configuration.

    Args:
        name: The name of the Download step. It forms the basis of the output path
            unless override_output_path is explicitly specified.
        hf_dataset_id: The HuggingFace dataset ID to download. As `$ORG/$DATASET` on HF Hub
        revision: The revision of the dataset to download.
            Short Commit Hash from HF Dataset Repo (7 characters)
        override_output_path: Optional. The output path for the dataset.
        **kwargs: Additional keyword arguments that are passed to the download config.

    The final output data will reside in '{output_path}/{revision}'.
    """

    step = ExecutorStep(
        name=name,
        description=f"Download {hf_dataset_id} revision {revision}",
        fn=download_hf,
        config=DownloadConfig(
            hf_dataset_id=hf_dataset_id,
            revision=revision,
            gcs_output_path=this_output_path(),
            wait_for_completion=True,
            **kwargs,
        ),
        override_output_path=override_output_path,
    )

<<<<<<< HEAD
    return step
=======
    return step.as_input_name()
>>>>>>> db9f6799


def default_tokenize(
    name: str,
    dataset: InputName | ExecutorStep | str,
    tokenizer: str,
    options: CacheOptions | None = None,
    format: LmDatasetFormatBase = TextLmDatasetFormat(),  # noqa
    *,
    is_validation: bool = False,
) -> ExecutorStep:
    """
    Tokenizes a dataset using the specified tokenizer and Levanter's tokenization infrastructure.

    Args:
        name: The name of the tokenized dataset. This is used to form the output path for the executor step.
            `tokenized/` will be prepended to the name.
        dataset:  The dataset to tokenize. This can be an InputName, ExecutorStep, or a string as a
            path to the dataset or a HuggingFace dataset ID.
        tokenizer: string HuggingFace tokenizer name. Should be the same as you intend to use in the tokenizer
            spec for the training run.
        options: CacheOptions to use for tokenization. You typically don't need to set this.
        format: The format of the dataset. This is used to determine how to tokenize the data.

            See [Levanter's documentation](https://levanter.readthedocs.io/en/latest/reference/Data-Formats/)
            for more details.
        is_validation: Whether the dataset is a validation set. Doesn't do anything for HF datasets.
    Returns:
        An ExecutorStep that represents the tokenized dataset.
    """

    # sniff out if it's a HuggingFace dataset
    if isinstance(dataset, str) and dataset.count("/") == 1 and not fsspec_utils.exists(dataset):
        config = HfTokenizeConfig(
            id=dataset,
            cache_path=this_output_path(),
            tokenizer=ensure_versioned(tokenizer),
            format=format,
        )
    else:
        config = TokenizeConfig(
            train_paths=[dataset] if not is_validation else [],
            validation_paths=[dataset] if is_validation else [],
            cache_path=this_output_path(),
            tokenizer=ensure_versioned(tokenizer),
            format=format,
        )

    if options is not None:
        config = dataclasses.replace(config, cache_options=options)

    return ExecutorStep(
        name=os.path.join("tokenized", name),
        description=f"Tokenize raw text using the {tokenizer} tokenizer.",
        fn=tokenize,
        config=config,
        pip_dependency_groups=["tokenize_train"],
    )


@lru_cache  # LRU to make the executor happier
def default_validation_sets(tokenizer: str, base_path: str = "tokenized/") -> dict[str, TokenizerStep]:
    return paloma_tokenized(base_path=base_path, tokenizer=tokenizer)


def simulated_epoching_train(
    name: str,
    tokenized: InputName | ExecutorStep | LMMixtureDatasetConfig,
    model_config: LmConfig,
    train_config: SimpleTrainConfig,
    target_budget: int,
    tags: Sequence[str] = (),
    use_default_validation: bool = True,
    eval_harness_tasks: Sequence[EvalTaskConfig] = CORE_TASKS,
) -> ExecutorStep:
    """
    Simulates the number of epochs seen in a full training run by sub-sampling individual datasets.
    Otherwise, operates the same as default_train.

    Args:
        name:  The name of the training run. Will form the basis of the output path for the executor step.
        tokenized:  The tokenized data to train on. This can be an InputName, ExecutorStep, or LMMixtureDatasetConfig.
        model_config: Levanter LmConfig for the model to train.
        train_config: SimpleTrainConfig for the training run.
        target_budget: Target token budget to simulate.
        tags: Any additional tags to add to the Wandb tracker.
        use_default_validation: Whether to use the default validation sets (currently Paloma).
        eval_harness_tasks: List of evaluation harness tasks. Defaults to the CORE set of tasks. Use () or [] to disable
    """
    pretraining_data = _prepare_data_config(tokenized, use_default_validation)

    # Extract sequence length from model configuration
    seq_len = model_config.Pos.size

    # Calculate the experiment token budget
    experiment_budget = train_config.train_batch_size * train_config.num_train_steps * seq_len

    simulated_pretraining_data = dataclasses.replace(
        pretraining_data, target_budget=target_budget, experiment_budget=experiment_budget
    )

    logger.info(
        f"Simulating Epoching Behavior, Experiment Tokens {experiment_budget}, "
        + "Simulated Target Tokens {target_budget}"
    )

    return default_train(
        name, simulated_pretraining_data, model_config, train_config, tags, use_default_validation, eval_harness_tasks
    )


def default_train(
    name: str,
    tokenized: InputName | ExecutorStep | LMMixtureDatasetConfig,
    model_config: LmConfig,
    train_config: SimpleTrainConfig,
    tags: Sequence[str] = (),
    use_default_validation: bool = True,
    eval_harness_tasks: Sequence[EvalTaskConfig] = CORE_TASKS,
    override_output_path: str | None = None,
) -> ExecutorStep:
    """
    Train a language model using the default configuration.

    Args:
        name:  The name of the training run. Will form the basis of the output path for the executor step.
        tokenized:  The tokenized data to train on. This can be an InputName, ExecutorStep, or LMMixtureDatasetConfig.
        model_config: Levanter LmConfig for the model to train.
        train_config: SimpleTrainConfig for the training run.
        tags: Any additional tags to add to the Wandb tracker.
        use_default_validation: Whether to use the default validation sets (currently Paloma).
        eval_harness_tasks: List of evaluation harness tasks. Defaults to the CORE set of tasks. Use () or [] to disable
    """

    pretraining_data = _prepare_data_config(tokenized, use_default_validation)

    vocab_size = _get_vocab_size(pretraining_data)

    steps_per_export = train_config.steps_per_export

    # Max length of 64 characters for WANDB run is 64 characters
    # we don't want to use the first 64 because the UID bit goes at the end. instead, grab the trailing -XXX
    # and add whatever we can fit in the remaining space.
    if len(name) > 64:
        old_name = name
        if "-" not in name:
            name = name[:64]
        else:
            prefix, suffix = name.rsplit("-", 1)
            if len(suffix) >= 64:
                suffix = suffix[:64]
                name = suffix
            else:
                name = prefix[: 63 - len(suffix)] + "-" + suffix
        logger.warning(f"Truncated name from {old_name} to {name} to fit within WANDB limits.")

    if eval_harness_tasks:
        harness_config = LmEvalHarnessConfig(task_spec=convert_to_levanter_task_config(eval_harness_tasks))
    else:
        harness_config = None

    if train_config.steps_per_hf_export is None:
        steps_per_export_hf = steps_per_export
    elif train_config.steps_per_hf_export == -1:
        steps_per_export_hf = None
    else:
        steps_per_export_hf = train_config.steps_per_hf_export

    model_averaging = None
    if train_config.ema_beta is not None:
        from levanter.optim.model_averaging import EmaModelAveragingConfig

        model_averaging = EmaModelAveragingConfig(beta=train_config.ema_beta)

    if train_config.per_device_eval_parallelism is None:
        per_device_eval_parallelism = -1
    else:
        per_device_eval_parallelism = train_config.per_device_eval_parallelism

    schedule = BatchSchedule(unwrap_versioned_value(train_config.train_batch_size))
    total_examples = schedule.global_data_offset_by_step(train_config.num_train_steps)

    checkpoint_path_to_load_from = train_config.initialize_from_checkpoint_path
    hf_checkpoint_path_to_load_from = train_config.initialize_from_hf

    if hf_checkpoint_path_to_load_from is not None and checkpoint_path_to_load_from is not None:
        raise ValueError("Cannot specify both initialize_from_checkpoint_path and initialize_from_hf")

    # Create the inner config
    inner_config = TrainLmConfig(
        data=pretraining_data,
        trainer=TrainerConfig(
            tracker=WandbConfig(
                project="marin",
                tags=[*tags],
            ),
            mp=jmp.get_policy("p=f32,c=bfloat16"),
            train_batch_size=train_config.train_batch_size,
            num_train_steps=train_config.num_train_steps,
            steps_per_eval=train_config.steps_per_eval if train_config.steps_per_eval is not None else 1000,
            checkpointer=CheckpointerConfig(
                save_interval=timedelta(minutes=10),
                keep=[dict(every=steps_per_export)],
            ),
            model_averaging=model_averaging,
            replica_dcn_axis_size=-1,
            allow_partial_checkpoint=train_config.allow_partial_checkpoint,
            per_device_eval_parallelism=per_device_eval_parallelism,
            max_eval_batches=train_config.max_eval_batches,
            allow_nondivisible_batch_size=True,
            quantization=QuantizationConfig(int8=train_config.int8) if train_config.int8 else None,
            initialize_from=None if train_config.reset_data_loader_on_init else checkpoint_path_to_load_from,
            watch=train_config.watch,
            axis_resources={
                # Special axes for MoEs
                "token": (ResourceAxis.REPLICA, ResourceAxis.DATA),
                "token_repeat": (ResourceAxis.REPLICA, ResourceAxis.DATA),
            },
        ),
        initialize_from_checkpoint_path=(
            checkpoint_path_to_load_from if train_config.reset_data_loader_on_init else None
        ),
        initialize_from_hf=hf_checkpoint_path_to_load_from or False,
        z_loss_weight=train_config.z_loss_weight,
        model=model_config,
        optimizer=(
            train_config.optimizer_config
            if getattr(train_config, "optimizer_config", None) is not None
            else AdamConfig(
                learning_rate=train_config.learning_rate,
                weight_decay=(
                    train_config.weight_decay if train_config.weight_decay is not None else AdamConfig().weight_decay
                ),
                beta1=(train_config.beta1 if train_config.beta1 is not None else AdamConfig().beta1),
                beta2=(train_config.beta2 if train_config.beta2 is not None else AdamConfig().beta2),
                epsilon=(train_config.epsilon if train_config.epsilon is not None else AdamConfig().epsilon),
                max_grad_norm=(
                    train_config.max_grad_norm if train_config.max_grad_norm is not None else AdamConfig().max_grad_norm
                ),
                warmup=(train_config.warmup if train_config.warmup is not None else AdamConfig().warmup),
                rewarmup=(train_config.rewarmup if train_config.rewarmup is not None else AdamConfig().rewarmup),
                decay=(train_config.decay if train_config.decay is not None else AdamConfig().decay),
                lr_schedule=(
                    train_config.lr_schedule if train_config.lr_schedule is not None else AdamConfig().lr_schedule
                ),
                cycle_length=train_config.cycle_length,  # can be int, list[int], or None
                min_lr_ratio=(
                    train_config.min_lr_ratio if train_config.min_lr_ratio is not None else AdamConfig().min_lr_ratio
                ),
            )
        ),
        hf_save_steps=steps_per_export_hf,
        data_seed=train_config.data_seed,
        eval_harness_steps=train_config.steps_per_task_eval or 10000,
        eval_harness=harness_config,
    )

    # Create the pod config
    pod_config = train_config.resources

    # Create the full config
    config = TrainLmOnPodConfig(
        train_config=inner_config,
        resources=pod_config,
        output_path=this_output_path(),
    )

    return ExecutorStep(
        name=os.path.join("checkpoints", name),
        description=(
            f"Train a {compute_num_parameters(model_config, vocab_size) :,} parameter model for "
            f"{train_config.num_train_steps} (steps) * "
            f"{train_config.train_batch_size} (batch_size) * "
            f"{model_config.seq_len} (seq_len) "
            f"= {total_examples * model_config.seq_len:,} tokens."
        ),
        fn=run_levanter_train_lm,
        config=config,
        pip_dependency_groups=["tokenize_train"],
        override_output_path=override_output_path,
    )


def default_sft(
    name: str,
    tokenized: InputName | ExecutorStep | LMMixtureDatasetConfig,
    model_config: LlamaConfig,
    sft_config: SimpleSFTConfig,
    tags: Sequence[str] = (),
) -> ExecutorStep:
    """
    Creates an ExecutorStep for supervised fine-tuning of a language model.

    This function provides a unified interface for both single-dataset SFT and mixture-based
    SFT with a simplified configuration approach.

    Args:
        name: The name of the training run, forms the basis of the output path.
        tokenized: The tokenized data to train on:
                  - For single dataset: an InputName or ExecutorStep for a tokenized dataset.
                  - For mixture: a LMMixtureDatasetConfig with multiple datasets.
        model_config: Levanter LlamaConfig for the model architecture to train.
        sft_config: Configuration for the SFT training process.
        tags: Additional tags for WandB logging. Default: ().

    Returns:
        An ExecutorStep configured for supervised fine-tuning.
    """
    # Set up common configurations
    if "sft" not in tags:
        tags = [*tags, "sft"]

    initialize_from_hf = sft_config.initialize_from_hf

    if initialize_from_hf is None:
        initialize_from_hf = (
            sft_config.model_name_or_path is not None and sft_config.initialize_from_checkpoint_path is None
        )
    elif initialize_from_hf is True and sft_config.model_name_or_path is None:
        raise ValueError("initialize_from_hf is True but model_name_or_path is not set")
    elif initialize_from_hf is False and sft_config.initialize_from_checkpoint_path is None:
        raise ValueError("initialize_from_hf is False but initialize_from_checkpoint_path is not set")

    # now we just shell out to default_train
    normal_train_config = SimpleTrainConfig(
        resources=sft_config.resources,
        train_batch_size=sft_config.train_batch_size,
        num_train_steps=sft_config.num_train_steps,
        learning_rate=sft_config.learning_rate,
        lr_schedule=sft_config.lr_schedule,
        decay=sft_config.cooldown,
        weight_decay=sft_config.weight_decay,
        min_lr_ratio=sft_config.min_lr_ratio,
        max_grad_norm=sft_config.max_grad_norm,
        warmup=sft_config.warmup,
        steps_per_eval=sft_config.steps_per_eval,
        steps_per_export=sft_config.steps_per_checkpoint,
        int8=sft_config.int8,
        steps_per_hf_export=sft_config.steps_per_hf_export,
        initialize_from_hf=sft_config.model_name_or_path if initialize_from_hf else None,
        initialize_from_checkpoint_path=sft_config.initialize_from_checkpoint_path,
        data_seed=sft_config.seed,
        z_loss_weight=sft_config.z_loss_weight,
    )

    if sft_config.reinit_tokens:
        raise NotImplementedError("reinit_tokens is not supported by default_train")

    # Create and return the ExecutorStep
    return default_train(
        name=name,
        tokenized=tokenized,
        model_config=model_config,
        train_config=normal_train_config,
        tags=tags,
        eval_harness_tasks=[],
        use_default_validation=False,
    )


def default_anneal(name: str, anneal_config: AnnealConfig) -> ExecutorStep:
    """

    Runs an annealing training run. This is a kind of continued pre-training intended
    to replicate Llama 3-style data ablations (or XXX databricks microannealing)

    Args:
        name: The name of the training run. Will form the basis of the output path for the executor step.
              `checkpoints/` will be prepended to the name.
        anneal_config: Configuration for the annealing run.
    Returns:

        An ExecutorStep configured for annealing.

    """
    checkpoint_path = anneal_config.initialize_from_checkpoint_path
    imputed_checkpoint_step = _impute_checkpoint_step(checkpoint_path)

    num_anneal_steps = anneal_config.num_anneal_training_tokens / (
        anneal_config.train_batch_size * AnnealConfig.LLAMA_MAX_SEQ_LEN
    )
    num_train_steps = imputed_checkpoint_step + num_anneal_steps

    # We need to simulate having a learning rate that decays from anneal_config.learning rate to 0
    # over the course of the training. However, we have already taken anneal_config.checkpoint_step steps,
    # so we need to calculate what the max lr would've been if we had started training with a linear schedule
    # and then decayed it to 0 over the course of the training.
    # The formula for the max lr is:
    # max_lr = num_train_steps * slope
    # slope = anneal_config.learning_rate / num_anneal_steps

    learning_rate = num_train_steps * (anneal_config.learning_rate / num_anneal_steps)

    anneal_stage_train_config = SimpleTrainConfig(
        resources=anneal_config.resources,
        train_batch_size=anneal_config.train_batch_size,
        num_train_steps=num_train_steps,
        learning_rate=learning_rate,
        weight_decay=anneal_config.weight_decay,
        min_lr_ratio=anneal_config.min_lr_ratio,
        steps_per_export=anneal_config.steps_per_export,
        lr_schedule=anneal_config.lr_schedule,
        initialize_from_checkpoint_path=checkpoint_path,
    )

    return default_train(
        name=name,
        tokenized=anneal_config.dataset_config,
        model_config=llama_8b,
        train_config=anneal_stage_train_config,
        use_default_validation=anneal_config.use_default_validation,
        eval_harness_tasks=MMLU_TASKS,
    )


def _impute_checkpoint_step(checkpoint_path: str | InputName) -> int:
    """
    Extracts the checkpoint step from a checkpoint path.
    Args:
        checkpoint_path:

    Returns:

    """
    if isinstance(checkpoint_path, InputName):
        checkpoint_path = checkpoint_path.name
    imputed_checkpoint_steps = checkpoint_path.index("step-")
    imputed_checkpoint_step = int(checkpoint_path[imputed_checkpoint_steps + len("step-") :])
    return imputed_checkpoint_step


@lru_cache
def _cached_load_tokenizer(tokenizer_name: str):
    return load_tokenizer(tokenizer_name)


def _get_vocab_size(pretraining_data):
    tokenizer = unwrap_versioned_value(pretraining_data.tokenizer)
    vocab_size = _cached_load_tokenizer(tokenizer).vocab_size
    return vocab_size


def _prepare_data_config(
    tokenized: InputName | ExecutorStep | LMMixtureDatasetConfig,
    use_default_validation: bool,
) -> LMMixtureDatasetConfig:
    """
    Prepare a tokenized dataset for training. This is mostly just combining the tokenized data with the validation sets.

    Returns:
        The data config to use for training with any validation sets added.
        The evaluation data config for internal evaluation.

    """
    tokenizer = _get_tokenizer_for_train(tokenized)
    if use_default_validation:
        validation_sets = default_validation_sets(tokenizer=tokenizer)
    else:
        validation_sets = {}

    if isinstance(tokenized, InputName | ExecutorStep):
        pretraining_data = lm_data_config(training_set=tokenized, validation_sets=validation_sets)
    else:
        # TODO: would be better to expose hooks in levanter instead of relying on mixtures
        pretraining_data = tokenized
        if validation_sets:
            pretraining_data = add_validation_sets_to_mixture(pretraining_data, validation_sets)
    return pretraining_data


def _get_tokenizer_for_train(tokenized: InputName | ExecutorStep | LMMixtureDatasetConfig) -> str:
    match tokenized:
        case LMMixtureDatasetConfig(tokenizer=tokenizer):
            pass
        case ExecutorStep(config=config) if isinstance(config, TokenizeConfigBase):
            tokenizer = config.tokenizer
        case ExecutorStep(config=HfTokenizeConfig(tokenizer=tokenizer)):
            pass
        case InputName(step=ExecutorStep(config)) if isinstance(config, TokenizeConfigBase):
            tokenizer = config.tokenizer
        case _:
            raise ValueError(f"Could not determine tokenizer from {tokenized}")

    return tokenizer


def default_scaling_law_pred(
    ladder_runs: Sequence[ExecutorStep | InputName | str],
    pred_run: ExecutorStep | InputName | str | None = None,
    task_losses: Sequence[str] = ("eval/paloma/c4_en/bpb",),
    task_accuracies: Sequence[str] | Sequence[EvalTaskConfig] | None = None,
):
    """
    Given a suite of small models, predict the performance on a number of (N, D) values.
    """
    # get the executor steps or run IDs for the ladder runs and the pred run
    ladder_steps_or_ids = [get_executor_step(run) if not isinstance(run, str) else run for run in ladder_runs]

    pred_run_or_id = None
    if pred_run:
        pred_run_or_id = get_executor_step(pred_run) if not isinstance(pred_run, str) else pred_run

    # convert the task accuracies to strings if they are `EvalTaskConfig`s
    if task_accuracies is not None:
        task_accuracies = convert_to_task_metrics(task_accuracies, metric="acc")

    if pred_run_or_id:
        name = pred_run_or_id if isinstance(pred_run_or_id, str) else pred_run_or_id.name
    else:
        name = "projection"

    return ExecutorStep(
        name=f"""scaling_laws/{name}""",
        fn=run_scaling_law_analysis,
        config=ScalingLawConfig(
            name=name,
            ladder_model_steps=ladder_steps_or_ids,
            pred_model_step=pred_run_or_id,
            task_losses=task_losses,
            task_accuracies=task_accuracies,
        ),
    )<|MERGE_RESOLUTION|>--- conflicted
+++ resolved
@@ -102,11 +102,7 @@
         override_output_path=override_output_path,
     )
 
-<<<<<<< HEAD
-    return step
-=======
     return step.as_input_name()
->>>>>>> db9f6799
 
 
 def default_tokenize(
