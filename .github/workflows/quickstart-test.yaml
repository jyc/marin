name: Verify PR with quickstart.py

on:
  pull_request:
    branches:
      - main

jobs:
  build:

    runs-on: ubuntu-latest
<<<<<<< HEAD
    strategy:
      matrix:
        jax-version: [ "0.4.26" ]
=======
    timeout-minutes: 15
>>>>>>> 814e5fb5

    steps:
      - name: Checkout code
        uses: actions/checkout@v3

      - name: Install dependencies
        run: |
          python -m pip install --upgrade pip
          pip install -U jax==0.4.31
          git clone https://github.com/stanford-crfm/levanter.git && cd levanter 
          pip install .[test] "jax[cpu]==${{ matrix.jax-version }}" "jaxlib==${{ matrix.jax-version }}"
          cd ../
          pip install . --extra-index-url https://download.pytorch.org/whl/cpu
      

      - name: Start Ray cluster locally
        run: |
          ray start --head

      - name: Test quickstart pipeline
        run: |
          ray job submit --working-dir . -- python experiments/quickstart-synthetic.py --commit_hash exp-${{ github.sha }}<|MERGE_RESOLUTION|>--- conflicted
+++ resolved
@@ -6,16 +6,12 @@
       - main
 
 jobs:
-  build:
-
+  verify:
     runs-on: ubuntu-latest
-<<<<<<< HEAD
+    timeout-minutes: 15
     strategy:
       matrix:
         jax-version: [ "0.4.26" ]
-=======
-    timeout-minutes: 15
->>>>>>> 814e5fb5
 
     steps:
       - name: Checkout code
