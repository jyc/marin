import logging
from typing import Any

from marin.generation.llm_generation import BaseLLMProvider, vLLMProvider
from marin.generation.templates import STEP_BY_STEP_TEMPLATE

logger = logging.getLogger(__name__)

try:
    from vllm.inputs.data import TokensPrompt
except ImportError:
    logger.warning("vLLM is not installed, so we will not be able to generate text.")
    TokensPrompt = Any


class TextGeneration:
    def __init__(
        self,
        llm: BaseLLMProvider,
        template: str | None = None,
        num_generations: int = 1,
        prompt_column: str = "text",
        save_templated_prompt: bool = False,
        generated_text_column_name: str = "generated_text",
    ):
        self.llm = llm

        # Template is a string that contains a placeholder for "example"
        # which will be replaced with the actual example
        self.template = template or STEP_BY_STEP_TEMPLATE
        self.num_generations = num_generations
        self.prompt_column = prompt_column
        self.save_templated_prompt = save_templated_prompt
        self.generated_text_column_name = generated_text_column_name

    def _update_batch(self, batch: dict[str, Any], generated_text: list[str], prompts: list[str]) -> dict[str, Any]:
        batch.update({self.generated_text_column_name: generated_text})

        if self.save_templated_prompt:
            batch.update({"prompt": prompts})

        return batch

    def __call__(self, batch: dict[str, Any]) -> dict[str, Any]:
        """Generate a batch of text using an LLM where the example text is in dolma format in the "text" column."""

        prompts = [self.template.format(example=example) for example in batch[self.prompt_column]]
        generated_text = self.llm.generate(prompts)

        return self._update_batch(batch, generated_text, prompts)


class vLLMTextGeneration(TextGeneration):
    def __init__(
        self,
        model_name: str,
        engine_kwargs: dict[str, Any] | None = None,
        generation_kwargs: dict[str, Any] | None = None,
        template: str | None = None,
        num_generations: int = 1,
        num_instances: tuple[int, int] = (1, 4),
        prompt_column: str = "text",
        apply_chat_template: bool = True,
        save_templated_prompt: bool = False,
<<<<<<< HEAD
        max_doc_tokens: int = 7000,
=======
        max_doc_length: int = 7000,
        generated_text_column_name: str = "generated_text",
>>>>>>> fbfa0d15
    ):
        # Initialize the LLM Provider here for the pipeline since we need the model
        # to be placed in the same placement group as the pipeline
        llm = vLLMProvider(model_name, engine_kwargs, generation_kwargs)

        super().__init__(
            llm, template, num_generations, prompt_column, save_templated_prompt, generated_text_column_name
        )
        self.apply_chat_template = apply_chat_template
        self.max_doc_tokens = max_doc_tokens

    def __call__(self, batch: dict[str, Any]) -> dict[str, Any]:
        tokenizer = self.llm.llm.get_tokenizer()
        prompts = []
        for example in batch[self.prompt_column]:
            # NOTE(chris): We perform a left truncation of the document to the max doc length.
            example_tokens = tokenizer.encode(example)
            if len(example_tokens) > self.max_doc_tokens:
                example_tokens = example_tokens[: self.max_doc_tokens]
                example = tokenizer.decode(example_tokens)

            if self.apply_chat_template:
                chat_example = [{"role": "user", "content": self.template.format(example=example)}]
                prompts.append(tokenizer.apply_chat_template(chat_example, tokenize=False, add_generation_prompt=True))
            else:
                prompts.append(example)

        generated_text = self.llm.generate(prompts)
        return self._update_batch(batch, generated_text, prompts)<|MERGE_RESOLUTION|>--- conflicted
+++ resolved
@@ -62,12 +62,8 @@
         prompt_column: str = "text",
         apply_chat_template: bool = True,
         save_templated_prompt: bool = False,
-<<<<<<< HEAD
-        max_doc_tokens: int = 7000,
-=======
         max_doc_length: int = 7000,
         generated_text_column_name: str = "generated_text",
->>>>>>> fbfa0d15
     ):
         # Initialize the LLM Provider here for the pipeline since we need the model
         # to be placed in the same placement group as the pipeline
@@ -77,7 +73,7 @@
             llm, template, num_generations, prompt_column, save_templated_prompt, generated_text_column_name
         )
         self.apply_chat_template = apply_chat_template
-        self.max_doc_tokens = max_doc_tokens
+        self.max_doc_tokens = max_doc_length
 
     def __call__(self, batch: dict[str, Any]) -> dict[str, Any]:
         tokenizer = self.llm.llm.get_tokenizer()
