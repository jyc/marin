--- conflicted
+++ resolved
@@ -12,18 +12,12 @@
 import fsspec
 import ray
 
-<<<<<<< HEAD
 from marin.utils import fsspec_glob, fsspec_cpdir, fsspec_exists
-from marin.classifiers.utils import merge_shards_and_split, shuffle
-=======
->>>>>>> 8208066f
-from marin.classifiers.fasttext.utils import format_example
 from marin.classifiers.utils import merge_shards_and_split, shuffle
 from marin.utils import fsspec_glob
 
 
 def train_model(
-<<<<<<< HEAD
         input_path: str,
         output_path: str,
         seed: int, 
@@ -42,22 +36,6 @@
         memory_req (int): Amount of memory allocated for remote training process (in GB).
         fasttext_args (dict): Arguments for the fastText training process (see fastText docs for the full list of options).
     
-=======
-    base_path: str, experiment: str, training_args: dict, seed: int, val_split: float, memory_req: int, num_cpus: int
-) -> bool:
-    """
-    Train a fastText model.
-
-    Attributes:
-        base_path (str): Base path for input and output data (i.e., gs://{BUCKET}).
-        experiment (str): Experiment identifier.
-        training_args (dict): Arguments for fastText training (see fastText docs for the full list of options).
-        seed (int): Seed for random number generator to ensure reproducibility.
-        val_split (float): Fraction of data to be used for validation.
-        memory_req (int): Amount of memory allocated for remote training process (in GB).
-        num_cpus (int): Number of CPUs allocated for remote training process.
-
->>>>>>> 8208066f
     Returns:
         None: No return value.
     """
@@ -66,7 +44,6 @@
     logger.info(f"Training fastText model for experiment {output_path}")
     datetime_start = datetime.utcnow()
 
-<<<<<<< HEAD
     num_cpus = fasttext_args['thread'] if 'thread' in fasttext_args else 1
 
     # run training on remote worker, not head node
@@ -79,24 +56,12 @@
         import fasttext
 
         shard_paths = fsspec_glob(os.path.join(input_path, "**/*.jsonl.gz"))
-=======
-    training_args["thread"] = num_cpus  # tell fasttext trainer to use all available CPUs
-
-    # run training on remote worker, not head node
-    @ray.remote(memory=memory_req * 1024 * 1024 * 1024, runtime_env={"pip": ["s3fs", "fasttext"]}, num_cpus=num_cpus)
-    def run(base_path, experiment, training_args, seed, val_split):
-        import fasttext
-
-        experiment_path = f"{base_path}/classifiers/{experiment}"
-        shard_paths = fsspec_glob(os.path.join(f"{experiment_path}/data", "**/*.jsonl.gz"))
->>>>>>> 8208066f
 
         with tempfile.TemporaryDirectory() as tmp_dir:
             train_path = os.path.join(tmp_dir, "data.train")
             val_path = os.path.join(tmp_dir, "data.val")
             model_path = os.path.join(tmp_dir, "model.bin")
 
-<<<<<<< HEAD
             merge_shards_and_split(shard_paths,train_path,val_path,val_split,seed,format_example)
             shuffle(train_path,train_path,seed)
 
@@ -108,22 +73,6 @@
         return True
     
     response = run.remote()
-=======
-            merge_shards_and_split(shard_paths, train_path, val_path, val_split, seed, format_example)
-
-            shuffle(train_path, train_path, seed)
-            shuffle(val_path, val_path, seed)
-
-            model = fasttext.train_supervised(train_path, **training_args)
-            model.save_model(model_path)
-
-            fs = fsspec.core.get_fs_token_paths(experiment_path, mode="wb")[0]
-            fs.put(os.path.join(tmp_dir, "*"), experiment_path, recursive=True)
-
-        return True
-
-    response = run.remote(base_path, experiment, training_args, seed, val_split)
->>>>>>> 8208066f
     try:
         ray.get(response)
     except Exception as e:
