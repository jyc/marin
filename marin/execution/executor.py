--- conflicted
+++ resolved
@@ -355,12 +355,16 @@
         prefix: str,
         executor_info_base_path: str,
         description: str | None = None,
+        force_run: list[str] | None = None,
+        force_run_failed: bool = False,
     ):
         self.prefix = prefix
         self.executor_info_base_path = executor_info_base_path
         self.description = description
 
         self.configs: dict[ExecutorStep, dataclass] = {}
+        self.force_run = force_run
+        self.force_run_failed = force_run_failed
         self.dependencies: dict[ExecutorStep, list[ExecutorStep]] = {}
         self.versions: dict[ExecutorStep, dict[str, Any]] = {}
         self.version_strs: dict[ExecutorStep, str] = {}
@@ -386,13 +390,10 @@
                 step = step.step
             self.compute_version(step)
 
-<<<<<<< HEAD
         self.get_infos()
-=======
         logger.info(f"### Reading {len(self.steps)} statuses ###")
         self.read_statuses()
 
->>>>>>> bdb69af3
         logger.info(f"### Launching {len(self.steps)} steps ###")
         for step in self.steps:
             self.run_step(step, dry_run=dry_run, force_run=force_run, force_run_failed=force_run_failed)
@@ -498,6 +499,7 @@
         """Output JSON files (one for the entire execution, one for each step)."""
 
         # Set executor_info_path based on hash and caller path name (e.g., 72_baselines-8c2f3a.json)
+        # import pdb; pdb.set_trace()
         executor_version_str = json.dumps(
             list(map(asdict_without_description, self.step_infos)), sort_keys=True, cls=CustomJsonEncoder
         )
