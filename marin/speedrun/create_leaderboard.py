#!/usr/bin/env python3
"""Script to generate static leaderboard data."""

import argparse
import datetime
import json
from dataclasses import asdict, dataclass
from pathlib import Path

import fsspec


@dataclass(frozen=True)
class LeaderboardEntry:
    run_name: str
    model_size: int
    total_training_time: float
    total_training_flops: float
    submitted_by: str
    results_filepath: str
    wandb_link: str | None = None
    eval_paloma_c4_en_bpb: float | None = None
    run_timestamp: datetime.datetime | None = None
    contributor_name: str | None = None
    contributor_affiliation: str | None = None
    description: str | None = None


def find_speedrun_results(base_path: str) -> list[str]:
    fs = fsspec.filesystem(base_path.split("://", 1)[0] if "://" in base_path else "file")
    pattern = f"{base_path}/**/speedrun_results.json"
    return fs.glob(pattern)


def load_results_file(path: str) -> dict:
    fs = fsspec.filesystem(path.split("://", 1)[0] if "://" in path else "file")
    with fs.open(path, "r") as f:
        data = json.load(f)
        return {"runs": [data]} if "runs" not in data else data


def create_entry_from_results(results: dict, results_filepath: str) -> LeaderboardEntry:
    run_name = Path(results_filepath).parent.name
<<<<<<< HEAD

    # Extract from speedrun_config
    speedrun_config = results.get("speedrun_config", {})
    model_size = speedrun_config.get("num_parameters")
    contributor_name = speedrun_config.get("contributor_name", "marin-community")
    contributor_affiliation = speedrun_config.get("contributor_affiliation")
    description = speedrun_config.get("description")

    # Extract from speedrun_results
    speedrun_results = results.get("speedrun_results", {})
    total_training_flops = speedrun_results.get("total_training_flops")
    training_time = speedrun_results.get("training_time_in_minutes")
    eval_paloma_c4_en_bpb = speedrun_results.get("eval/paloma/c4_en/bpb")
    wandb_link = speedrun_results.get("wandb_run_link")
    run_timestamp_str = speedrun_results.get("run_completion_timestamp")

    # submitted_by will be the contributor_name from the config
    submitted_by = contributor_name
    
    # Convert timestamp string to datetime object if present
    run_timestamp = None
    if run_timestamp_str:
        try:
            run_timestamp = datetime.datetime.strptime(run_timestamp_str, "%Y-%m-%d %H:%M:%S UTC")
        except ValueError:
            print(f"Warning: Could not parse timestamp '{run_timestamp_str}' for {run_name}. Leaving as None.")
            run_timestamp = None # Or keep as string if preferred, but dataclass expects datetime
=======
    filepath = Path(results_filepath)
    repo_root = Path(__file__).resolve().parent.parent.parent
    relative_path = filepath.relative_to(repo_root).parent
    total_training_flops = results["run_stats"]["total_training_flops"]
    training_time = results["run_stats"]["training_time_in_minutes"]
    eval_paloma_c4_en_bpb = results["run_stats"]["eval/paloma/c4_en/bpb"]
    model_size = results["run_related_info"]["num_parameters"]
    submitted_by = results["run_related_info"].get("submitted_by", "unknown")
    wandb_link = results["run_related_info"].get("wandb_run_link", None)
    run_timestamp = results["run_related_info"].get("run_completion_timestamp", None)
>>>>>>> 7fc968ee

    return LeaderboardEntry(
        run_name=run_name,
        model_size=int(model_size) if model_size is not None else 0, # Ensure int
        total_training_time=float(training_time) if training_time is not None else 0.0,
        total_training_flops=float(total_training_flops) if total_training_flops is not None else 0.0,
        submitted_by=submitted_by,
        results_filepath=str(relative_path),
        wandb_link=wandb_link,
        eval_paloma_c4_en_bpb=float(eval_paloma_c4_en_bpb) if eval_paloma_c4_en_bpb is not None else None,
        run_timestamp=run_timestamp, # Already a datetime object or None
        contributor_name=contributor_name,
        contributor_affiliation=contributor_affiliation,
        description=description,
    )


def get_entries(base_path: str) -> list[LeaderboardEntry]:
    entries = []
    results_files = find_speedrun_results(base_path)

    for file_path in results_files:
        try:
            results_data = load_results_file(file_path)
            for _i, run_results in enumerate(results_data["runs"]):
                run_path = file_path
                entry = create_entry_from_results(run_results, run_path)
                entries.append(entry)
        except Exception as e:
            print(f"Failed to process {file_path}: {e}")

    return entries


def main():
    parser = argparse.ArgumentParser(description="Generate static leaderboard data")
    current_file = Path(__file__).resolve()
    marin_root = current_file.parent.parent.parent
    experiments_path = marin_root / "experiments" / "speedrun"

    parser.add_argument(
        "--results-dir",
        type=str,
        default=experiments_path,
        help="Storage directory containing runs, which then contain JSONs (usually experiments/speedrun/)",
    )
    parser.add_argument(
        "--output",
        type=str,
        default="static/data/runs.json",
        help="Output path for the leaderboard data",
    )
    args = parser.parse_args()

    entries = get_entries(str(args.results_dir))
    entries_json = [asdict(e) for e in entries]

    output_path = Path(__file__).parent / args.output
    output_path.parent.mkdir(parents=True, exist_ok=True)

    with open(output_path, "w") as f:
        json.dump(entries_json, f, indent=2)
    print(f"Wrote {len(entries)} entries to {output_path}")


if __name__ == "__main__":
    main()<|MERGE_RESOLUTION|>--- conflicted
+++ resolved
@@ -16,13 +16,14 @@
     model_size: int
     total_training_time: float
     total_training_flops: float
+    model_flops: float
     submitted_by: str
     results_filepath: str
     wandb_link: str | None = None
     eval_paloma_c4_en_bpb: float | None = None
     run_timestamp: datetime.datetime | None = None
-    contributor_name: str | None = None
-    contributor_affiliation: str | None = None
+    author: str | None = None
+    affiliation: str | None = None
     description: str | None = None
 
 
@@ -41,59 +42,34 @@
 
 def create_entry_from_results(results: dict, results_filepath: str) -> LeaderboardEntry:
     run_name = Path(results_filepath).parent.name
-<<<<<<< HEAD
-
-    # Extract from speedrun_config
-    speedrun_config = results.get("speedrun_config", {})
-    model_size = speedrun_config.get("num_parameters")
-    contributor_name = speedrun_config.get("contributor_name", "marin-community")
-    contributor_affiliation = speedrun_config.get("contributor_affiliation")
-    description = speedrun_config.get("description")
-
-    # Extract from speedrun_results
-    speedrun_results = results.get("speedrun_results", {})
-    total_training_flops = speedrun_results.get("total_training_flops")
-    training_time = speedrun_results.get("training_time_in_minutes")
-    eval_paloma_c4_en_bpb = speedrun_results.get("eval/paloma/c4_en/bpb")
-    wandb_link = speedrun_results.get("wandb_run_link")
-    run_timestamp_str = speedrun_results.get("run_completion_timestamp")
-
-    # submitted_by will be the contributor_name from the config
-    submitted_by = contributor_name
-    
-    # Convert timestamp string to datetime object if present
-    run_timestamp = None
-    if run_timestamp_str:
-        try:
-            run_timestamp = datetime.datetime.strptime(run_timestamp_str, "%Y-%m-%d %H:%M:%S UTC")
-        except ValueError:
-            print(f"Warning: Could not parse timestamp '{run_timestamp_str}' for {run_name}. Leaving as None.")
-            run_timestamp = None # Or keep as string if preferred, but dataclass expects datetime
-=======
     filepath = Path(results_filepath)
     repo_root = Path(__file__).resolve().parent.parent.parent
     relative_path = filepath.relative_to(repo_root).parent
-    total_training_flops = results["run_stats"]["total_training_flops"]
-    training_time = results["run_stats"]["training_time_in_minutes"]
-    eval_paloma_c4_en_bpb = results["run_stats"]["eval/paloma/c4_en/bpb"]
-    model_size = results["run_related_info"]["num_parameters"]
-    submitted_by = results["run_related_info"].get("submitted_by", "unknown")
-    wandb_link = results["run_related_info"].get("wandb_run_link", None)
-    run_timestamp = results["run_related_info"].get("run_completion_timestamp", None)
->>>>>>> 7fc968ee
+    total_training_flops = results["run_info"]["total_training_flops"]
+    training_time = results["run_info"]["training_time_in_minutes"]
+    eval_paloma_c4_en_bpb = results["run_info"]["eval/paloma/c4_en/bpb"]
+    model_size = results["run_info"]["num_parameters"]
+    submitted_by = results["run_info"].get("submitted_by", "unknown")
+    wandb_link = results["run_info"].get("wandb_run_link", None)
+    run_timestamp = results["run_info"].get("run_completion_timestamp", None)
+    model_flops = results["run_info"]["model_flops"]
+    author = results["run_info"]["author"]
+    affiliation = results["run_info"]["affiliation"]
+    description = results["run_info"]["description"]
 
     return LeaderboardEntry(
         run_name=run_name,
-        model_size=int(model_size) if model_size is not None else 0, # Ensure int
+        model_size=int(model_size) if model_size is not None else 0,  # ensure int, may change to str in future
         total_training_time=float(training_time) if training_time is not None else 0.0,
         total_training_flops=float(total_training_flops) if total_training_flops is not None else 0.0,
+        model_flops=model_flops,
         submitted_by=submitted_by,
         results_filepath=str(relative_path),
         wandb_link=wandb_link,
         eval_paloma_c4_en_bpb=float(eval_paloma_c4_en_bpb) if eval_paloma_c4_en_bpb is not None else None,
-        run_timestamp=run_timestamp, # Already a datetime object or None
-        contributor_name=contributor_name,
-        contributor_affiliation=contributor_affiliation,
+        run_timestamp=run_timestamp,
+        author=author,
+        affiliation=affiliation,
         description=description,
     )
 
