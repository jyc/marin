FROM rayproject/ray:nightly.240914.bb15a3-py311-cpu

# Install general dependencies
RUN sudo apt-get update && sudo apt-get install -y clang curl g++ vim libpython3.11 libpython3.11-dev docker.io cmake

# Setup gcsfuse
RUN sudo apt install lsb-release -y
RUN export GCSFUSE_REPO=gcsfuse-`lsb_release -c -s` && echo "deb https://packages.cloud.google.com/apt $GCSFUSE_REPO main" | sudo tee /etc/apt/sources.list.d/gcsfuse.list
RUN curl https://packages.cloud.google.com/apt/doc/apt-key.gpg | sudo apt-key add -
RUN sudo apt-get update && sudo apt-get install fuse gcsfuse -y
RUN sudo mkdir /opt/gcsfuse_mount
RUN sudo chown -R $(whoami) /opt/gcsfuse_mount

# Install resiliparse build dependencies (requires libre2-dev>=2022-04-01)
RUN sudo apt-get install -y build-essential zlib1g-dev liblz4-dev libuchardet-dev libre2-dev
# Install lexbor from source, since the apt package for jammy is corrupted
RUN set && curl -Lf https://github.com/lexbor/lexbor/archive/refs/tags/v2.3.0.tar.gz > lexbor.tar.gz \
    && tar -xf lexbor.tar.gz \
    && (cd lexbor-* && mkdir build \
        && cmake \
            -DCMAKE_BUILD_TYPE=Release \
            -DCMAKE_INSTALL_PREFIX=/usr \
            -DLEXBOR_BUILD_SHARED=ON \
            -DLEXBOR_BUILD_STATIC=OFF \
            -DLEXBOR_OPTIMIZATION_LEVEL=-O3 \
            -B build \
        && sudo cmake --build build -j$(nproc) --target install) \
    && rm -rf lexbor*

# install rust
RUN curl --proto '=https' --tlsv1.2 -sSf https://sh.rustup.rs | sh -s -- -y
ENV PATH=$HOME/.cargo/bin:$PATH

RUN sudo mkdir -p /opt/marin/
RUN sudo chown -R $(whoami) /opt/marin/
# Ray uses conda
ENV PATH=/home/ray/anaconda3/bin:/home/ray/anaconda3/bin:/home/ray/anaconda3/condabin:$PATH

# gcloud
RUN conda install conda-forge::google-cloud-sdk -y
RUN gcloud components install alpha

RUN conda install -c conda-forge ncurses -y

# pytorch is a heavy dependency, so we install it up front to try to cache it
RUN pip install --no-cache-dir torch>=2.1 --extra-index-url https://download.pytorch.org/whl/cpu

RUN sudo mkdir -p /opt/vllm
RUN sudo chown -R $(whoami) /opt/vllm
RUN cd /opt/vllm && git clone https://github.com/vllm-project/vllm.git /opt/vllm
WORKDIR /opt/vllm/
RUN git checkout tags/v0.5.3.post1
RUN pip install --no-cache-dir -r requirements-tpu.txt
RUN VLLM_TARGET_DEVICE="tpu" python3 setup.py develop

# Install vllm for TPU
# cf https://github.com/vllm-project/vllm/blob/main/Dockerfile.tpu
RUN pip install --no-cache-dir torch_xla[tpu] -f https://storage.googleapis.com/libtpu-releases/index.html
RUN pip install --no-cache-dir torch_xla[pallas] -f https://storage.googleapis.com/jax-releases/jax_nightly_releases.html -f https://storage.googleapis.com/jax-releases/jaxlib_nightly_releases.html


<<<<<<< HEAD
# Our weird fork of OLMo
# The olmo library did not set `exists_ok=True` at
# https://github.com/allenai/OLMo/blob/main/hf_olmo/configuration_olmo.py#L43
# which causes the following error:
# ValueError: 'olmo' is already used by a Transformers config, pick another name.
# Use the following dependency instead where the issue is fixed.
RUN pip install --no-cache-dir git+https://github.com/teetone/OLMo.git@main  --extra-index-url https://download.pytorch.org/whl/cpu


RUN pip install -U jax[tpu]==0.4.35 -f https://storage.googleapis.com/jax-releases/libtpu_releases.html

=======
>>>>>>> 439a53dd
# NOTE: Try to keep as much "heavy" stuff as possible before this line to avoid re-installing

# (not installing pyproject.toml because it interferes with Ray's RuntimeEnv deps)
#WORKDIR /tmp/
#ADD pyproject.toml /tmp/
#RUN pip install --no-cache-dir . --extra-index-url https://download.pytorch.org/whl/cpu

# copy in the autoscaler hacks
ENV VENV_PATH=/home/ray/anaconda3/
ENV PYTHONPATH=$PYTHONPATH:$VENV_PATH/lib/python3.11/site-packages
RUN sudo mkdir /opt/abhi-ray
RUN sudo chown -R $(whoami) /opt/abhi-ray
WORKDIR /opt/abhi-ray
RUN git clone --branch abhi-2.34.0 --single-branch --depth 1 https://github.com/abhinavg4/ray.git
RUN rm -rf $VENV_PATH/lib/python3.11/site-packages/ray/autoscaler
RUN ln -s /opt/abhi-ray/ray/python/ray/autoscaler $VENV_PATH/lib/python3.11/site-packages/ray/autoscaler

# HACK until https://github.com/ray-project/ray/issues/47769 is resolved
RUN git clone https://github.com/dlwh/ray.git ~/ray --branch tpu_docker_2.34 --depth 1
RUN cp ~/ray/python/ray/autoscaler/_private/gcp/tpu_command_runner.py $VENV_PATH/lib/python3.11/site-packages/ray/autoscaler/_private/gcp/tpu_command_runner.py
RUN rm -rf ~/ray

# Install updated fsspec version
RUN pip install --no-cache-dir fsspec==2024.9.0

# Add /usr/lib/x86_64-linux-gnu/ to LD_LIBRARY_PATH so that bash prefers the systems
# libtinfo.so over the conda-provided version. Using the conda-provided libtinfo.so
# outputs a noisy warning because it doesn't include version information.
ENV LD_LIBRARY_PATH=$LD_LIBRARY_PATH:/usr/lib/x86_64-linux-gnu/
ENV LD_LIBRARY_PATH=$LD_LIBRARY_PATH:/home/ray/anaconda3/lib
ENV PATH=$PATH:/home/ray/anaconda3/bin

# to run docker containers, we need to be in the docker group
RUN sudo usermod -aG docker $(whoami)

WORKDIR /opt/marin<|MERGE_RESOLUTION|>--- conflicted
+++ resolved
@@ -58,21 +58,8 @@
 RUN pip install --no-cache-dir torch_xla[tpu] -f https://storage.googleapis.com/libtpu-releases/index.html
 RUN pip install --no-cache-dir torch_xla[pallas] -f https://storage.googleapis.com/jax-releases/jax_nightly_releases.html -f https://storage.googleapis.com/jax-releases/jaxlib_nightly_releases.html
 
-
-<<<<<<< HEAD
-# Our weird fork of OLMo
-# The olmo library did not set `exists_ok=True` at
-# https://github.com/allenai/OLMo/blob/main/hf_olmo/configuration_olmo.py#L43
-# which causes the following error:
-# ValueError: 'olmo' is already used by a Transformers config, pick another name.
-# Use the following dependency instead where the issue is fixed.
-RUN pip install --no-cache-dir git+https://github.com/teetone/OLMo.git@main  --extra-index-url https://download.pytorch.org/whl/cpu
-
-
 RUN pip install -U jax[tpu]==0.4.35 -f https://storage.googleapis.com/jax-releases/libtpu_releases.html
 
-=======
->>>>>>> 439a53dd
 # NOTE: Try to keep as much "heavy" stuff as possible before this line to avoid re-installing
 
 # (not installing pyproject.toml because it interferes with Ray's RuntimeEnv deps)
