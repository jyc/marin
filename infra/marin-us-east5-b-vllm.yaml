--- conflicted
+++ resolved
@@ -60,15 +60,9 @@
   - echo 'export MARIN_PREFIX="gs://marin-us-east5"' >> $HOME/.bashrc
   - echo 'export BUCKET="marin-us-east5"' >> $HOME/.bashrc
   - gcsfuse --implicit-dirs --only-dir gcsfuse_mount $BUCKET /opt/gcsfuse_mount || true
-<<<<<<< HEAD
-  - mkdir -p /home/ray/.ssh && /root/gcloud/google-cloud-sdk/bin/gcloud compute project-info describe --format="value(commonInstanceMetadata.items[?key==\"ssh-keys\"].value)" > /home/ray/.ssh/authorized_keys && chmod 600 /home/ray/.ssh/authorized_keys
-  # Using /home/ray/.ssh/ since auth.ssh_user is set to 'ray' and we need to ensure the key is in the correct user's home directory else we get an error
-  - /root/gcloud/google-cloud-sdk/bin/gcloud secrets versions access latest --secret=RAY_CLUSTER_PUBLIC_KEY > /home/ray/.ssh/marin_ray_cluster.pub
-=======
   - mkdir -p ~/.ssh && /root/gcloud/google-cloud-sdk/bin/gcloud compute project-info describe --format="value(commonInstanceMetadata.items[?key==\"ssh-keys\"].value)" > ~/.ssh/authorized_keys && chmod 600 ~/.ssh/authorized_keys
   # Using /home/ray/.ssh/ since auth.ssh_user is set to 'ray' and we need to ensure the key is in the correct user's home directory else we get an error
   - /root/gcloud/google-cloud-sdk/bin/gcloud secrets versions access latest --secret=RAY_CLUSTER_PUBLIC_KEY > ~/.ssh/marin_ray_cluster.pub
->>>>>>> 6615676f
 
 # Set Head Node == `ray_head_default`
 head_node_type: head_default
