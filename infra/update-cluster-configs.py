--- conflicted
+++ resolved
@@ -13,19 +13,11 @@
 
 DOCKER_TAGS = {
     "us-central2": "89b461b3",
-<<<<<<< HEAD
     "big-run": "89b461b3",
     "us-west4": "89b461b3",
-    "europe-west4": "6da1c9ed",
+    "europe-west4": "89b461b3",
     "us-east1": "89b461b3",
     "us-east5": "89b461b3",
-=======
-    "big-run": "6da1c9ed",
-    "us-west4": "89b461b3",
-    "europe-west4": "89b461b3",
-    "us-east1": "b63a1e90",
-    "us-east5": "6da1c9ed",
->>>>>>> 5c6c4be6
     # NB: different naming convention because we have two zones in europe-west4
     "europe-west4-a": "89b461b3",
     "asia-northeast1": "89b461b3",
