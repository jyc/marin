--- conflicted
+++ resolved
@@ -31,13 +31,9 @@
     # We are keeping levanter deps for now. @TODO :: Remove them
     "jax[tpu]==0.5.1",
     "multiprocess==0.70.16",
-<<<<<<< HEAD
-    "levanter>=1.2.dev1163",
-    "sentencepiece"
-=======
     "levanter>=1.2.dev1207",
     "haliax>=1.4.dev330",
->>>>>>> 81c2111b
+    "sentencepiece"
 ]
 
 [project.optional-dependencies]
@@ -82,7 +78,9 @@
     "transformers",
 ]
 tokenize_train = [
+    "jax[tpu]==0.5.1",
     "multiprocess==0.70.16",
+    "levanter>=1.2.dev1207",
     "lm-eval@git+https://github.com/stanford-crfm/lm-evaluation-harness.git",
     "jmp"
 ]
